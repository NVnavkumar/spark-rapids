/*
 * Copyright (c) 2021-2022, NVIDIA CORPORATION.
 *
 * Licensed under the Apache License, Version 2.0 (the "License");
 * you may not use this file except in compliance with the License.
 * You may obtain a copy of the License at
 *
 *     http://www.apache.org/licenses/LICENSE-2.0
 *
 * Unless required by applicable law or agreed to in writing, software
 * distributed under the License is distributed on an "AS IS" BASIS,
 * WITHOUT WARRANTIES OR CONDITIONS OF ANY KIND, either express or implied.
 * See the License for the specific language governing permissions and
 * limitations under the License.
 */
package com.nvidia.spark.rapids

import java.util.regex.Pattern

import scala.collection.mutable.{HashSet, ListBuffer}
import scala.util.{Random, Try}

import ai.rapids.cudf.{ColumnVector, CudfException}
import com.nvidia.spark.rapids.RegexParser.toReadableString
import org.scalatest.FunSuite

import org.apache.spark.sql.rapids.GpuRegExpUtils
import org.apache.spark.sql.types.DataTypes

class RegularExpressionTranspilerSuite extends FunSuite with Arm {

  test("transpiler detects invalid cuDF patterns") {
    // The purpose of this test is to document some examples of valid Java regular expressions
    // that fail to compile in cuDF and to check that the transpiler detects these correctly.
    // Many (but not all) of the patterns here are odd edge cases found during testing with
    // random inputs.
    val cudfInvalidPatterns = Seq(
      "a*+",
      "\t+|a",
      "(\t+|a)Dc$1",
      "(?d)",
      "$|$[^\n]2]}|B",
      "a^|b",
      "w$|b",
      "\n[^\r\n]x*|^3x",
      "]*\\wWW$|zb",
      "(\\A|\\05)?"
    )
    // data is not relevant because we are checking for compilation errors
    val inputs = Seq("a")
    for (pattern <- cudfInvalidPatterns) {
      // check that this is valid in Java
      Pattern.compile(pattern)
      Seq(RegexFindMode, RegexReplaceMode).foreach { mode =>
        try {
          if (mode == RegexReplaceMode) {
            gpuReplace(pattern, REPLACE_STRING, inputs)
          } else {
            gpuContains(pattern, inputs)
          }
          fail(s"cuDF unexpectedly compiled expression: $pattern")
        } catch {
          case e: CudfException =>
            // expected, now make sure that the transpiler can detect this
            try {
              transpile(pattern, mode)
              fail(
                s"transpiler failed to detect invalid cuDF pattern (mode=$mode): $pattern", e)
            } catch {
              case _: RegexUnsupportedException =>
                // expected
            }
        }
      }
    }
  }

  test("Detect unsupported combinations of line anchors and \\W and \\D") {
    val patterns = Seq("\\W\\Z\\D", "\\W$", "$\\D")
    patterns.foreach(pattern =>
      assertUnsupported(pattern, RegexFindMode,
        "End of line/string anchor is not supported in this context")
    )
  }

  test("cuDF does not support choice with nothing to repeat") {
    val patterns = Seq("b+|^\t")
    patterns.foreach(pattern =>
      assertUnsupported(pattern, RegexFindMode, "nothing to repeat")
    )
  }

  test("cuDF does not support terms ending with line anchors on one side of a choice") {
    val patterns = Seq(",\u000b\u000b$$|,\u000bz\f", "1|2$$", "a$\\Z|b", "a|b^^")
    patterns.foreach(pattern =>
      assertUnsupported(pattern, RegexFindMode, 
        "cuDF does not support terms ending with line anchors on one side of a choice")
    )
  }

  test("cuDF unsupported choice cases") {
    val input = Seq("cat", "dog")
    val patterns = Seq("c*|d*", "c*|dog", "[cat]{3}|dog")
    patterns.foreach(pattern => {
      val e = intercept[CudfException] {
        gpuContains(pattern, input)
      }
      assert(e.getMessage.contains("invalid regex pattern: nothing to repeat"))
    })
  }

  test("sanity check: choice edge case 2") {
    assertThrows[CudfException] {
      gpuContains("c+|d+", Seq("cat", "dog"))
    }
  }

  test("newline before $ in replace mode") {
    val patterns = Seq("\r$", "\n$", "\r\n$", "\u0085$", "\u2028$", "\u2029$")
    patterns.foreach(pattern =>
      assertUnsupported(pattern, RegexReplaceMode,
        "End of line/string anchor is not supported in this context")
    )
  }

  test("cuDF does not support possessive quantifier") {
    val patterns = Seq("a*+", "a|(a?|a*+)")
    patterns.foreach(pattern =>
      assertUnsupported(pattern, RegexFindMode, "nothing to repeat")
    )
  }

  test("cuDF does not support empty sequence") {
    val patterns = Seq("", "a|", "()")
    patterns.foreach(pattern =>
      assertUnsupported(pattern, RegexFindMode, "empty sequence not supported")
    )
  }

  test("cuDF does not support quantifier syntax when not quantifying anything") {
    // note that we could choose to transpile and escape the '{' and '}' characters
    val patterns = Seq("{1,2}", "{1,}", "{1}", "{2,1}")
    patterns.foreach(pattern =>
      assertUnsupported(pattern, RegexFindMode, "nothing to repeat")
    )
  }

  test("cuDF does not support single repetition both inside and outside of capture groups") {
    val patterns = Seq("(3?)+", "(3?)*", "(3*)+", "((3?))+")
    patterns.foreach(pattern => 
      assertUnsupported(pattern, RegexFindMode, "nothing to repeat"))
  }

  test("cuDF does not support OR at BOL / EOL") {
    val patterns = Seq("$|a", "^|a")
    patterns.foreach(pattern => {
      assertUnsupported(pattern, RegexFindMode,
        "sequences that only contain '^' or '$' are not supported")
    })
  }

  test("cuDF does not support null in pattern") {
    val patterns = Seq("\u0000", "a\u0000b", "a(\u0000)b", "a[a-b][\u0000]")
    patterns.foreach(pattern =>
      assertUnsupported(pattern, RegexFindMode,
        "cuDF does not support null characters in regular expressions"))
  }

  test("cuDF does not support class intersection &&") {
    val patterns = Seq("[a&&b]", "[&&1]")
    patterns.foreach(pattern =>
      assertUnsupported(pattern, RegexFindMode, 
        "cuDF does not support class intersection operator &&"))

    assertCpuGpuMatchesRegexpReplace(Seq("a&&b", "[a&b&c]"), Seq("a&&b", "b&c"))
  }

  test("octal digits - find") {
    val patterns = Seq(raw"\07", raw"\077", raw"\0177", raw"\01772", raw"\0200", 
      raw"\0376", raw"\0377", raw"\02002")
    assertCpuGpuMatchesRegexpFind(patterns, Seq("", "\u0007", "a\u0007b", "a\u007fb",
        "\u0007\u003f\u007f", "\u007f", "\u0080", "a\u00fe\u00ffb", "\u007f2"))
  }

  test("octal digit character classes") {
    val patterns = Seq(raw"[\02]", raw"[\012]", raw"[\0177]", raw"[a-\0377]", raw"[\01-\0777]")
    val inputs = Seq("", "\u0002", "a\u0012b\n\u0177c", "a[+\u00fe23z")
    assertCpuGpuMatchesRegexpFind(patterns, inputs)
  }

  test("hex digits - find") {
    val patterns = Seq(raw"\x07", raw"\x3f", raw"\x7F", raw"\x7f", raw"\x{7}", raw"\x{0007f}",
      raw"\x80", raw"\xff", raw"\x{0008f}", raw"\x{10FFFF}", raw"\x{00eeee}")
    assertCpuGpuMatchesRegexpFind(patterns, Seq("", "\u0007", "a\u0007b", 
        "\u0007\u003f\u007f", "\u0080", "a\u00fe\u00ffb", "ab\ueeeecd"))
  }

  test("hex digit character classes") {
    val patterns = Seq(raw"[\x02]", raw"[\x2c]", raw"[\x7f]", raw"[\x80]", raw"[\x01-\xff]",
      raw"[a-\xff]", raw"[\x20-z]")
    val inputs = Seq("", "\u007f", "a\u007fb", "\u007f\u003f\u007f", "\u0080", "a\u00fe\u00ffb", 
      "\u007f2", "abcd", "\u0000\u007f\u00ff\u0123\u0abc")
    assertCpuGpuMatchesRegexpFind(patterns, inputs)
  }

  test("compare CPU and GPU: character range with escaped characters") {
    val inputs = Seq("", "abc", "\r\n", "a[b\t\n \rc]d", "[\r+\n-\t[]")
    assertCpuGpuMatchesRegexpFind(Seq(raw"[\r\n\t]", raw"[\t-\r]", raw"[\n-\\]"), 
      inputs)
    assertCpuGpuMatchesRegexpReplace(Seq("[\t-\r]", "[\b-\t123\n]", raw"[\\u002d-\u007a]"), 
      inputs)
  }
  
  test("string anchors - find") {
    val patterns = Seq("\\Atest", "\\A+test", "\\A{1}test", "\\A{1,}test",
        "(\\A)+test", "(\\A){1}test", "(\\A){1,}test", "test\\z")
    assertCpuGpuMatchesRegexpFind(patterns, Seq("", "test", "atest", "testa",
      "\ntest", "test\n", "\ntest\n"))
  }

  test("string anchor \\A will fall back to CPU in some repetitions") {
    val patterns = Seq(raw"(\A)*a", raw"(\A){0,}a", raw"(\A){0}a")
    patterns.foreach(pattern =>
      assertUnsupported(pattern, RegexFindMode, "nothing to repeat")
    )
  }

  test("string anchor \\Z fall back to CPU in groups") {
    val patterns = Seq(raw"(\Z)", raw"(\Z)+")
    patterns.foreach(pattern =>
      assertUnsupported(pattern, RegexFindMode, 
          "sequences that only contain '^' or '$' are not supported")
    )
  }

  test("string anchor \\Z fall back to CPU in some repetitions") {
    val patterns = Seq(raw"a(\Z)*", raw"a(\Z){2,}")
    patterns.foreach(pattern =>
      assertUnsupported(pattern, RegexFindMode, "nothing to repeat")
    )
  }

  test("string anchor \\Z fall back to CPU - split") {
    for (mode <- Seq(RegexSplitMode)) {
      assertUnsupported("\\Z", mode, "sequences that only contain '^' or '$' are not supported")
    }
  }

  test("line anchors - replace") {
    val patterns = Seq("^test", "test$", "^test$", "test\\Z", "test\\z")
    assertCpuGpuMatchesRegexpReplace(patterns, Seq("", "test", "atest", "testa",
      "\ntest", "test\n", "\ntest\n", "\ntest\r\ntest\n"))
  }

  test("string anchors - replace") {
    val patterns = Seq("\\Atest", "test\\z", "test\\Z")
    assertCpuGpuMatchesRegexpReplace(patterns, Seq("", "test", "atest", "testa",
      "\ntest", "test\n", "\ntest\n", "\ntest\r\ntest\n"))
  }

  test("line anchor $ fall back to CPU - split") {
    for (mode <- Seq(RegexSplitMode)) {
      assertUnsupported("a$b", mode, "line anchor $ is not supported in split")
    }
  }

  test("line anchor sequence $\\n fall back to CPU") {
    assertUnsupported("a$\n", RegexFindMode,
      "End of line/string anchor is not supported in this context")
  }

  test("line anchor $ - find") {
    val patterns = Seq("a$", "a$b", "\f$", "$\f")
    val inputs = Seq("a", "a\n", "a\r", "a\r\n", "a\u0085\n", "a\f", "\f", "\r", "\u0085", "\u2028",
        "\u2029", "\n", "\r\n", "\r\n\r", "\r\n\u0085", "\u0085\r", "\u2028\n", "\u2029\n", "\n\r",
        "\n\u0085", "\n\u2028", "\n\u2029", "2+|+??wD\n", "a\r\nb")
    assertCpuGpuMatchesRegexpFind(patterns, inputs)
    val unsupportedPatterns = Seq("[\r\n]?$", "$\r", "\r$",
      "\u0085$", "\u2028$", "\u2029$", "\n$", "\r\n$", "\\00*[D$3]$")
    for (pattern <- unsupportedPatterns) {
      assertUnsupported(pattern, RegexFindMode,
        "End of line/string anchor is not supported in this context")
    }
  }

  test("string anchor \\Z - find") {
    val patterns = Seq("a\\Z", "a\\Zb", "a\\Z+", "\f\\Z", "\\Z\f")
    val inputs = Seq("a", "a\n", "a\r", "a\r\n", "a\u0085\n", "a\f", "\f", "\r", "\u0085", "\u2028",
        "\u2029", "\n", "\r\n", "\r\n\r", "\r\n\u0085", "\u0085\r", "\u2028\n", "\u2029\n", "\n\r",
        "\n\u0085", "\n\u2028", "\n\u2029", "2+|+??wD\n", "a\r\nb")
    assertCpuGpuMatchesRegexpFind(patterns, inputs)
    val unsupportedPatterns = Seq("[\r\n]?\\Z", "\\Z\r", "\r\\Z",
      "\u0085\\Z", "\u2028\\Z", "\u2029\\Z", "\n\\Z", "\r\n\\Z", "\\00*[D$3]\\Z")
    for (pattern <- unsupportedPatterns) {
      assertUnsupported(pattern, RegexFindMode,
        "End of line/string anchor is not supported in this context")
    }
  }

  test("whitespace boundaries - replace") {
    assertCpuGpuMatchesRegexpReplace(
      Seq("\\s", "\\S"),
      Seq("\u001eTEST"))
  }

  test("match literal $ - find") {
    assertCpuGpuMatchesRegexpFind(
      Seq("\\$", "\\$[0-9]"),
      Seq("", "$", "$9.99"))
  }

  test("match literal $ - replace") {
    assertCpuGpuMatchesRegexpReplace(
      Seq("\\$", "\\$[0-9]"),
      Seq("", "$", "$9.99"))
  }

  test("dot does not match all line terminators") {
    // see https://github.com/NVIDIA/spark-rapids/issues/5415
    val pattern = Seq("1.")
    val inputs = Seq("123", "1\r2", "1\n2", "1\r\n2", "1\u00852", "1\u20282", "1\u20292")
    assertCpuGpuMatchesRegexpFind(pattern, inputs)
  }

  test("dot does not match line terminator combinations") {
    val pattern = Seq("a.")
    val inputs = Seq("abc", "a\n\rb", "a\n\u0085b", "a\u2029\u0085b", "a\u2082\rb")
    assertCpuGpuMatchesRegexpFind(pattern, inputs)

  }

  test("replace_replace - ?, *, +, and {0, n} repetitions") {
    val patterns = Seq("D?", "D*", "D+", "D{0,}", "D{0,1}", "D{0,5}", "[1a-zA-Z]{0,}",
        "[1a-zA-Z]{0,2}", "A+")
    val inputs = Seq("SS", "DD", "SDSDSDS", "DDDD", "DDDDDD", "ABCDEFG")
    assertCpuGpuMatchesRegexpReplace(patterns, inputs)
  }

  test("dot matches CR on GPU but not on CPU") {
    // see https://github.com/rapidsai/cudf/issues/9619
    val pattern = "1."
    assertCpuGpuMatchesRegexpFind(Seq(pattern), Seq("1\r2", "1\n2", "1\r\n2"))
  }

  test("character class with ranges") {
    val patterns = Seq("[a-b]", "[a-zA-Z]")
    patterns.foreach(parse)
  }

  test("character class mixed") {
    val patterns = Seq("[a-b]", "[a+b]", "ab[cFef-g][^cat]")
    patterns.foreach(parse)
  }

  test("transpile character class unescaped range symbol") {
    val patterns = Seq("a[-b]", "a[+-]", "a[-+]", "a[-]", "a[^-]")
    val expected = Seq(raw"a[\-b]", raw"a[+\-]", raw"a[\-+]", raw"a[\-]", "a(?:[\r\n]|[^\\-])")
    val transpiler = new CudfRegexTranspiler(RegexFindMode)
    val transpiled = patterns.map(transpiler.transpile(_, None)._1)
    assert(transpiled === expected)
  }

  // this was a test for transpiling but we did not ever try to run the
  // resulting regex to see if it produced valid results
  // see https://github.com/NVIDIA/spark-rapids/issues/5656
  ignore("transpile complex regex 2") {
    val TIMESTAMP_TRUNCATE_REGEX = "^([0-9]{4}-[0-9]{2}-[0-9]{2} " +
      "[0-9]{2}:[0-9]{2}:[0-9]{2})" +
      "(.[1-9]*(?:0)?[1-9]+)?(.0*[1-9]+)?(?:.0*)?\\z"

    // input and output should be identical except for `.` being replaced 
    // with `[^\n\r\u0085\u2028\u2029]` and `\z` being replaced with `$`
    doTranspileTest(TIMESTAMP_TRUNCATE_REGEX,
      TIMESTAMP_TRUNCATE_REGEX
        .replaceAll("\\.", "[^\n\r\u0085\u2028\u2029]")
        .replaceAll("\\\\z", "\\$"))
  }

  test("transpile \\A repetitions") {
    doTranspileTest("a\\A+", "a\\A")
    doTranspileTest("a\\A{1,}", "a\\A")
    doTranspileTest("a\\A{2}", "a\\A")
    doTranspileTest("a(\\A)+", "a(\\A)")
  }

  test("transpile \\z") {
    doTranspileTest("abc\\z", "abc$")
  }

  test("transpile $") {
    doTranspileTest("a$", "a(?:[\n\r\u0085\u2028\u2029]|\r\n)?$")
  }

  test("transpile \\Z") {
    doTranspileTest("a\\Z", "a(?:[\n\r\u0085\u2028\u2029]|\r\n)?$")
    doTranspileTest("a\\Z+", "a(?:[\n\r\u0085\u2028\u2029]|\r\n)?$")
    doTranspileTest("a\\Z{1}", "a(?:[\n\r\u0085\u2028\u2029]|\r\n)?$")
    doTranspileTest("a\\Z{1,}", "a(?:[\n\r\u0085\u2028\u2029]|\r\n)?$")
<<<<<<< HEAD
    doTranspileTest("a\\Z\\V", 
      "a(?:[\n\r\u0085\u2028\u2029]|\r\n)?$[^\u000B\u0085\u2028\u2029\\n\\f\\r]")
=======
>>>>>>> d81e5017
  }

  test("compare CPU and GPU: character range including unescaped + and -") {
    val patterns = Seq("a[-]+", "a[a-b-]+", "a[-a-b]", "a[-+]", "a[+-]")
    val inputs = Seq("a+", "a-", "a", "a-+", "a[a-b-]")
    assertCpuGpuMatchesRegexpFind(patterns, inputs)
  }

  test("compare CPU and GPU: character range including escaped + and -") {
    val patterns = Seq(raw"a[\-\+]", raw"a[\+\-]", raw"a[a-b\-]")
    val inputs = Seq("a+", "a-", "a", "a-+", "a[a-b-]")
    assertCpuGpuMatchesRegexpFind(patterns, inputs)
  }

  test("compare CPU and GPU: octal") {
    val patterns = Seq("\\\\141")
    val inputs = Seq("a", "b")
    assertCpuGpuMatchesRegexpFind(patterns, inputs)
  }

  // Patterns are generated from these characters
  // '&' is absent due to https://github.com/NVIDIA/spark-rapids/issues/5655
  private val REGEXP_LIMITED_CHARS_COMMON = "|()[]{},.^$*+?abc123x\\ \t\r\n\f\u000bBsdwSDWzZ"

  private val REGEXP_LIMITED_CHARS_FIND = REGEXP_LIMITED_CHARS_COMMON

  private val REGEXP_LIMITED_CHARS_REPLACE = REGEXP_LIMITED_CHARS_COMMON

  test("compare CPU and GPU: find digits") {
    val patterns = Seq("\\d", "\\d+", "\\d*", "\\d?")
    val inputs = Seq("a", "1", "12", "a12z", "1az2")
    assertCpuGpuMatchesRegexpFind(patterns, inputs)
  }

  test("compare CPU and GPU: replace digits") {
    // note that we do not test with quantifiers `?` or `*` due
    // to https://github.com/NVIDIA/spark-rapids/issues/4468
    val patterns = Seq("\\d", "\\d+")
    val inputs = Seq("a", "1", "12", "a12z", "1az2")
    assertCpuGpuMatchesRegexpReplace(patterns, inputs)
  }

  test("regexp_split - character class repetition - ? and * - fall back to CPU") {
    // see https://github.com/NVIDIA/spark-rapids/issues/4884
    val patterns = Seq(raw"[1a-zA-Z]?", raw"[1a-zA-Z]*")
    patterns.foreach(pattern =>
      assertUnsupported(pattern, RegexSplitMode,
        "regexp_split on GPU does not support repetition with ? or * " +
        "consistently with Spark"
      )
    )
  }

  test("regexp_split - fall back to CPU for {0,n}, or {0,}") {
    // see https://github.com/NVIDIA/spark-rapids/issues/4884
    val patterns = Seq("a{0,}", raw"\02{0,}", "a{0,2}", raw"\02{0,10}")
    patterns.foreach(pattern =>
      assertUnsupported(pattern, RegexSplitMode,
        "regexp_split on GPU does not support repetition with {0,} or {0,n} " +
        "consistently with Spark")
    )
  }

  test("compare CPU and GPU: regexp find fuzz test with limited chars") {
    // testing with this limited set of characters finds issues much
    // faster than using the full ASCII set
    // CR and LF has been excluded due to known issues
    doFuzzTest(Some(REGEXP_LIMITED_CHARS_FIND), RegexFindMode)
  }

  test("compare CPU and GPU: regexp replace simple regular expressions") {
    val inputs = Seq("a", "b", "c")
    val patterns = Seq("a|b")
    assertCpuGpuMatchesRegexpReplace(patterns, inputs)
  }

  test("compare CPU and GPU: regexp replace line anchor supported use cases") {
    val inputs = Seq("a", "b", "c", "cat", "", "^", "$", "^a", "t$")
    val patterns = Seq("^a", "^a", "(^a|^t)", "^[ac]", "^^^a", "[\\^^]", "a$", "a$$", "\\$$")
    assertCpuGpuMatchesRegexpReplace(patterns, inputs)
  }

  test("cuDF does not support some uses of line anchors in regexp_replace") {
    Seq("^", "$", "^*", "$*", "^+", "$+", "^|$", "^^|$$").foreach(
        pattern =>
      assertUnsupported(pattern, RegexReplaceMode,
        "sequences that only contain '^' or '$' are not supported")
    )
    Seq("^$", "(^)($)", "(((^^^)))$").foreach(
      pattern =>
        assertUnsupported(pattern, RegexReplaceMode,
          "End of line/string anchor is not supported in this context")
    )
  }

  test("compare CPU and GPU: regexp replace negated character class") {
    val inputs = Seq("a", "b", "a\nb", "a\r\nb\n\rc\rd", "\r", "\r\n", "\n")
    val patterns = Seq("[^z]", "[^\r]", "[^\n]", "[^\r]", "[^\r\n]",
      "[^a\n]", "[^b\r]", "[^bc\r\n]", "[^\\r\\n]", "[^\r\r]", "[^\r\n\r]", "[^\n\n\r\r]")
    assertCpuGpuMatchesRegexpReplace(patterns, inputs)
  }

  test("compare CPU and GPU: handle escaped brackets") {
    val inputs = Seq("[", "]", "[]", "[asdf]", "[deadbeef]", "[a123b456c]")
    val patterns = Seq("\\[", "\\]", "\\[]", "\\[\\]", "\\[([a-z]+)\\]", "\\[([a-z0-9]+)\\]")
    assertCpuGpuMatchesRegexpFind(patterns, inputs)
  }

  test("compare CPU and GPU: regexp replace fuzz test with limited chars") {
    // testing with this limited set of characters finds issues much
    // faster than using the full ASCII set
    // LF has been excluded due to known issues
    doFuzzTest(Some(REGEXP_LIMITED_CHARS_REPLACE), RegexReplaceMode)
  }

  test("compare CPU and GPU: regexp find fuzz test printable ASCII chars plus CR, LF, and TAB") {
    // CR and LF has been excluded due to known issues
    doFuzzTest(Some((0x20 to 0x7F).map(_.toChar) + "\r\n\t"), RegexFindMode)
  }

  test("compare CPU and GPU: fuzz test ASCII chars") {
    // LF has been excluded due to known issues
    val chars = (0x00 to 0x7F)
      .map(_.toChar)
    doFuzzTest(Some(chars.mkString), RegexReplaceMode)
  }

  test("compare CPU and GPU: regexp find fuzz test all chars") {
    // this test cannot be enabled until we support CR and LF
    doFuzzTest(None, RegexFindMode)
  }

  private def doFuzzTest(validChars: Option[String], mode: RegexMode) {

    val r = new EnhancedRandom(new Random(seed = 0L),
      options = FuzzerOptions(validChars, maxStringLen = 12))

    val data = Range(0, 1000)
      .map(_ => r.nextString())

    // generate patterns that are valid on both CPU and GPU
    val patterns = HashSet[String]()
    while (patterns.size < 5000) {
      val pattern = r.nextString()
      if (!patterns.contains(pattern)) {
        if (Try(Pattern.compile(pattern)).isSuccess && Try(transpile(pattern, mode)).isSuccess) {
          patterns += pattern
        }
      }
    }

    if (mode == RegexReplaceMode) {
      assertCpuGpuMatchesRegexpReplace(patterns.toSeq, data)
    } else {
      assertCpuGpuMatchesRegexpFind(patterns.toSeq, data)
    }
  }

  test("AST fuzz test - regexp_find") {
    doAstFuzzTest(Some(REGEXP_LIMITED_CHARS_FIND), REGEXP_LIMITED_CHARS_FIND,
      RegexFindMode)
  }

  test("AST fuzz test - regexp_replace") {
    doAstFuzzTest(Some(REGEXP_LIMITED_CHARS_REPLACE), REGEXP_LIMITED_CHARS_REPLACE,
      RegexReplaceMode)
  }

  test("AST fuzz test - regexp_find - anchor focused") {
    doAstFuzzTest(validDataChars = Some("\r\nabc"),
      validPatternChars = "^$\\AZz\r\n()[]-", mode = RegexFindMode)
  }

  test("string split - optimized") {
    val patterns = Set("\\.", "\\$", "\\[", "\\(", "\\}", "\\+", "\\\\", ",", ";", "cd", "c\\|d")
    val data = Seq("abc.def", "abc$def", "abc[def]", "abc(def)", "abc{def}", "abc+def", "abc\\def",
        "abc,def", "abc;def", "abcdef", "abc|def")
    for (limit <- Seq(Integer.MIN_VALUE, -2, -1)) {
      assertTranspileToSplittableString(patterns)
      doStringSplitTest(patterns, data, limit)
    }
  }

  test("string split - not optimized") {
    val patterns = Set(".\\$", "\\[.", "\\(.", ".\\}", "\\+.", "c.\\|d")
    val data = Seq("abc.$def", "abc$def", "abc[def]", "abc(def)", "abc{def}", "abc+def", "abc\\def",
        "abc#|def")
    for (limit <- Seq(Integer.MIN_VALUE, -2, -1)) {
      assertNoTranspileToSplittableString(patterns)
      doStringSplitTest(patterns, data, limit)
    }
  }

  test("string split - limit < 0") {
    val patterns = Set("[^A-Z]+", "[0-9]+", ":", "o", "[:o]")
    val data = Seq("abc", "123", "1\n2\n3\n", "boo:and:foo")
    for (limit <- Seq(Integer.MIN_VALUE, -2, -1)) {
      doStringSplitTest(patterns, data, limit)
    }
  }

  test("string split - limit > 1") {
    val patterns = Set("[^A-Z]+", "[0-9]+", ":", "o", "[:o]")
    val data = Seq("abc", "123", "1\n2\n3\n", "boo:and:foo")
    for (limit <- Seq(2, 5, Integer.MAX_VALUE)) {
      doStringSplitTest(patterns, data, limit)
    }
  }

  test("string split fuzz") {
    val (data, patterns) = generateDataAndPatterns(Some(REGEXP_LIMITED_CHARS_REPLACE),
      REGEXP_LIMITED_CHARS_REPLACE, RegexSplitMode)
    for (limit <- Seq(-2, -1, 2, 5)) {
      doStringSplitTest(patterns, data, limit)
    }
  }

  def assertTranspileToSplittableString(patterns: Set[String]) {
    for (pattern <- patterns) {
      val transpiler = new CudfRegexTranspiler(RegexSplitMode)
      transpiler.transpileToSplittableString(pattern) match {
        case None =>
          fail(s"string_split pattern=${toReadableString(pattern)} " +
            "does not produce a simplified string to split on"
          )
        case _ =>
      }
    }
  }

  def assertNoTranspileToSplittableString(patterns: Set[String]) {
    for (pattern <- patterns) {
      val transpiler = new CudfRegexTranspiler(RegexSplitMode)
      transpiler.transpileToSplittableString(pattern) match {
        case Some(_) =>
          fail(s"string_split pattern=${toReadableString(pattern)} " +
            "is trying to produce a simplified string to split on when " +
            "it can't"
          )
        case _ =>
      }
    }
  }

  def doStringSplitTest(patterns: Set[String], data: Seq[String], limit: Int) {
    for (pattern <- patterns) {
      val cpu = cpuSplit(pattern, data, limit)
      val transpiler = new CudfRegexTranspiler(RegexSplitMode)
      val (isRegex, cudfPattern) = if (RegexParser.isRegExpString(pattern)) {
        transpiler.transpileToSplittableString(pattern) match {
          case Some(simplified) => (false, simplified)
          case _ => (true, transpiler.transpile(pattern, None)._1)
        }
      } else {
        (false, pattern)
      }
      val gpu = gpuSplit(cudfPattern, data, limit, isRegex)
      assert(cpu.length == gpu.length)
      for (i <- cpu.indices) {
        val cpuArray = cpu(i)
        val gpuArray = gpu(i)
        if (!cpuArray.sameElements(gpuArray)) {
          fail(s"string_split pattern=${toReadableString(pattern)} " +
            s"isRegex=$isRegex " +
            s"data=${toReadableString(data(i))} limit=$limit " +
            s"\nCPU [${cpuArray.length}]: ${toReadableString(cpuArray.mkString(", "))} " +
            s"\nGPU [${gpuArray.length}]: ${toReadableString(gpuArray.mkString(", "))}")
        }
      }
    }
  }

  private def doAstFuzzTest(validDataChars: Option[String], validPatternChars: String,
      mode: RegexMode) {
    val (data, patterns) = generateDataAndPatterns(validDataChars, validPatternChars, mode)
    if (mode == RegexReplaceMode) {
      assertCpuGpuMatchesRegexpReplace(patterns.toSeq, data)
    } else {
      assertCpuGpuMatchesRegexpFind(patterns.toSeq, data)
    }
  }

  private def generateDataAndPatterns(
      validDataChars: Option[String],
      validPatternChars: String,
      mode: RegexMode): (Seq[String], Set[String]) = {

    val dataGen = new EnhancedRandom(new Random(seed = 0L),
      FuzzerOptions(validDataChars, maxStringLen = 12))

    val data = Range(0, 1000)
      .map(_ => dataGen.nextString())

    // generate patterns that are valid on both CPU and GPU
    val fuzzer = new FuzzRegExp(validPatternChars)
    val patterns = HashSet[String]()
    while (patterns.size < 5000) {
      val pattern = fuzzer.generate(0).toRegexString
      if (!patterns.contains(pattern)) {
        if (Try(Pattern.compile(pattern)).isSuccess && Try(transpile(pattern, mode)).isSuccess) {
          patterns += pattern
        }
      }
    }
    (data, patterns.toSet)
  }

  private def assertCpuGpuMatchesRegexpFind(javaPatterns: Seq[String], input: Seq[String]) = {
    for ((javaPattern, patternIndex) <- javaPatterns.zipWithIndex) {
      val cpu = cpuContains(javaPattern, input)
      val (cudfPattern, _) =
          new CudfRegexTranspiler(RegexFindMode).transpile(javaPattern, None)
      val gpu = try {
        gpuContains(cudfPattern, input)
      } catch {
        case e: CudfException =>
          fail(s"cuDF failed to compile pattern: ${toReadableString(cudfPattern)}", e)
      }
      for (i <- input.indices) {
        if (cpu(i) != gpu(i)) {
          fail(s"javaPattern[$patternIndex]=${toReadableString(javaPattern)}, " +
            s"cudfPattern=${toReadableString(cudfPattern)}, " +
            s"input='${toReadableString(input(i))}', " +
            s"cpu=${cpu(i)}, gpu=${gpu(i)}")
        }
      }
    }
  }

  private def assertCpuGpuMatchesRegexpReplace(
      javaPatterns: Seq[String],
      input: Seq[String]) = {
    for ((javaPattern, patternIndex) <- javaPatterns.zipWithIndex) {
      val cpu = cpuReplace(javaPattern, input)
      val (cudfPattern, replaceString) =
          (new CudfRegexTranspiler(RegexReplaceMode)).transpile(javaPattern,
              Some(REPLACE_STRING))
      val gpu = try {
        gpuReplace(cudfPattern, replaceString.get, input)
      } catch {
        case e: CudfException =>
          fail(s"cuDF failed to compile pattern: ${toReadableString(cudfPattern)}, " +
              s"original: ${toReadableString(javaPattern)}, " +
              s"replacement: ${toReadableString(replaceString.get)}", e)
      }
      for (i <- input.indices) {
        if (cpu(i) != gpu(i)) {
          fail(s"javaPattern[$patternIndex]=${toReadableString(javaPattern)}, " +
            s"cudfPattern=${toReadableString(cudfPattern)}, " +
            s"input='${toReadableString(input(i))}', " +
            s"cpu=${toReadableString(cpu(i))}, " +
            s"gpu=${toReadableString(gpu(i))}")
        }
      }
    }
  }

  /** cuDF containsRe helper */
  private def gpuContains(cudfPattern: String, input: Seq[String]): Array[Boolean] = {
    val result = new Array[Boolean](input.length)
    withResource(ColumnVector.fromStrings(input: _*)) { cv =>
      withResource(cv.containsRe(cudfPattern)) { c =>
        withResource(c.copyToHost()) { hv =>
          result.indices.foreach(i => result(i) = hv.getBoolean(i))
        }
      }
    }
    result
  }

  private val REPLACE_STRING = "\\_\\RE\\\\P\\L\\A\\C\\E\\_"

  /** cuDF replaceRe helper */
  private def gpuReplace(cudfPattern: String, replaceString: String,
      input: Seq[String]): Array[String] = {
    val result = new Array[String](input.length)
    val replace = GpuRegExpUtils.unescapeReplaceString(replaceString)
    val (hasBackrefs, converted) = GpuRegExpUtils.backrefConversion(replace)
    withResource(ColumnVector.fromStrings(input: _*)) { cv =>
      val c = if (hasBackrefs) {
        cv.stringReplaceWithBackrefs(cudfPattern, converted)
      } else {
        withResource(GpuScalar.from(converted, DataTypes.StringType)) { replace =>
          cv.replaceRegex(cudfPattern, replace)
        }
      }
      withResource(c) { c => 
        withResource(c.copyToHost()) { hv =>
          result.indices.foreach(i => result(i) = new String(hv.getUTF8(i)))
        }
      }
    }
    result
  }

<<<<<<< HEAD
  private def toReadableString(x: String): String = {
    s""""${x.map {
      case '\r' => "\\r"
      case '\n' => "\\n"
      case '\t' => "\\t"
      case '\f' => "\\f"
      case '\u000b' => "\\u000b"
      case '\u0085' => "\\u0085"
      case '\u2028' => "\\u2028"
      case '\u2029' => "\\u2029"
      case '\\' => "\\\\"
      case other => other
    }.mkString}""""
  }

=======
>>>>>>> d81e5017
  private def cpuContains(pattern: String, input: Seq[String]): Array[Boolean] = {
    val p = Pattern.compile(pattern)
    input.map(s => p.matcher(s).find(0)).toArray
  }

  private def cpuReplace(pattern: String, input: Seq[String]): Array[String] = {
    val p = Pattern.compile(pattern)
    input.map(s => p.matcher(s).replaceAll(REPLACE_STRING)).toArray
  }

  private def cpuSplit(pattern: String, input: Seq[String], limit: Int): Seq[Array[String]] = {
    input.map(s => s.split(pattern, limit))
  }

  private def gpuSplit(
      pattern: String,
      input: Seq[String],
      limit: Int,
      isRegex: Boolean): Seq[Array[String]] = {
    withResource(ColumnVector.fromStrings(input: _*)) { cv =>
      withResource(cv.stringSplitRecord(pattern, limit, isRegex)) { x =>
        withResource(x.copyToHost()) { hcv =>
          (0 until hcv.getRowCount.toInt).map(i => {
            val list = hcv.getList(i)
            list.toArray(new Array[String](list.size()))
          })
        }
      }
    }
  }

  private def doTranspileTest(pattern: String, expected: String) {
    val transpiled: String = transpile(pattern, RegexFindMode)
    assert(toReadableString(transpiled) === toReadableString(expected))
  }

  private def transpile(pattern: String, mode: RegexMode): String = {
    val replace = mode match {
      case RegexReplaceMode => Some(REPLACE_STRING)
      case _ => None
    }
    val (cudfPattern, _) = new CudfRegexTranspiler(mode).transpile(pattern, replace)
    cudfPattern
  }

  private def assertUnsupported(pattern: String, mode: RegexMode, message: String): Unit = {
    val e = intercept[RegexUnsupportedException] {
      transpile(pattern, mode)
    }
    if (!e.getMessage.startsWith(message)) {
      fail(s"Pattern '$pattern': Error was [${e.getMessage}] but expected [$message]'")
    }
  }

  private def parse(pattern: String): RegexAST = new RegexParser(pattern).parse()

}

/**
 * Generates random regular expression patterns by building an AST and then
 * converting to a string. This results in better coverage than randomly
 * generating strings directly.
 *
 * See https://docs.oracle.com/javase/8/docs/api/java/util/regex/Pattern.html for
 * Java regular expression syntax.
 */
class FuzzRegExp(suggestedChars: String, skipKnownIssues: Boolean = true) {
  private val maxDepth = 5
  private val rr = new Random(0)

  val chars = if (skipKnownIssues) {
    // skip '\\' and '-' due to https://github.com/NVIDIA/spark-rapids/issues/4505
    suggestedChars.filterNot(ch => "\\-".contains(ch))
  } else {
    suggestedChars
  }

  def generate(depth: Int): RegexAST = {
    if (depth == maxDepth) {
      // when we reach maximum depth we generate a non-nested type
      nonNestedTerm
    } else {
      val baseGenerators: Seq[() => RegexAST] = Seq(
        () => lineTerminator,
        () => escapedChar,
        () => char,
        () => hexDigit,
        () => octalDigit,
        () => characterClass,
        () => predefinedCharacterClass,
        () => group(depth),
        () => boundaryMatch,
        () => sequence(depth),
        () => repetition(depth))
      val generators = if (skipKnownIssues) {
        baseGenerators
      } else {
        baseGenerators ++ Seq(
          () => choice(depth)) // https://github.com/NVIDIA/spark-rapids/issues/4603
      }
      generators(rr.nextInt(generators.length))()
    }
  }

  private def nonNestedTerm: RegexAST = {
    val generators: Seq[() => RegexAST] = Seq(
      () => lineTerminator,
      () => escapedChar,
      () => char,
      () => hexDigit,
      () => octalDigit,
      () => charRange,
      () => boundaryMatch,
      () => predefinedCharacterClass
    )
    generators(rr.nextInt(generators.length))()
  }

  private def characterClassComponent = {
    val baseGenerators = Seq[() => RegexCharacterClassComponent](
        () => char,
        () => charRange,
        () => hexDigit,
        () => escapedChar)
    val generators = if (skipKnownIssues) {
      baseGenerators
    } else {
      baseGenerators ++ Seq(
        () => octalDigit) // https://github.com/NVIDIA/spark-rapids/issues/4862
    }
    generators(rr.nextInt(generators.length))()
  }

  private def charRange: RegexCharacterClassComponent = {
    val baseGenerators = Seq[() => RegexCharacterClassComponent](
      () => RegexCharacterRange(RegexChar('a'), RegexChar('z')),
      () => RegexCharacterRange(RegexChar('A'), RegexChar('Z')),
      () => RegexCharacterRange(RegexChar('z'), RegexChar('a')),
      () => RegexCharacterRange(RegexChar('Z'), RegexChar('A')),
      () => RegexCharacterRange(RegexChar('0'), RegexChar('9')),
      () => RegexCharacterRange(RegexChar('9'), RegexChar('0'))
    )
    val generators = if (skipKnownIssues) {
      baseGenerators
    } else {
      // we do not support escaped characters in character ranges yet
      // see https://github.com/NVIDIA/spark-rapids/issues/4505
      baseGenerators ++ Seq(() => RegexCharacterRange(char, char))
    }
    generators(rr.nextInt(generators.length))()
  }

  private def sequence(depth: Int) = {
    val b = new ListBuffer[RegexAST]()
    b.appendAll(Range(0, 3).map(_ => generate(depth + 1)))
    RegexSequence(b)
  }

  private def characterClass = {
    val characters = new ListBuffer[RegexCharacterClassComponent]()
    characters.appendAll(Range(0, 3).map(_ => characterClassComponent))
    RegexCharacterClass(negated = rr.nextBoolean(), characters = characters)
  }

  private def char: RegexChar = {
    RegexChar(chars(rr.nextInt(chars.length)))
  }

  /** Any escaped character */
  private def escapedChar: RegexEscaped = {
    RegexEscaped(char.ch)
  }

  private def lineTerminator: RegexAST = {
    val generators = Seq[() => RegexAST](
      () => RegexChar('\r'),
      () => RegexChar('\n'),
      () => RegexSequence(ListBuffer(RegexChar('\r'), RegexChar('\n'))),
      () => RegexChar('\u0085'),
      () => RegexChar('\u2028'),
      () => RegexChar('\u2029')
    )
    generators(rr.nextInt(generators.length))()
  }

  private def boundaryMatch: RegexAST = {
    val generators = Seq[() => RegexAST](
      () => RegexChar('^'),
      () => RegexChar('$'),
      () => RegexEscaped('b'),
      () => RegexEscaped('B'),
      () => RegexEscaped('A'),
      () => RegexEscaped('G'),
      () => RegexEscaped('Z'),
      () => RegexEscaped('z')
    )
    generators(rr.nextInt(generators.length))()
  }

  private def predefinedCharacterClass: RegexAST = {
    val generators = Seq[() => RegexAST](
      () => RegexChar('.'),
      () => RegexEscaped('d'),
      () => RegexEscaped('D'),
      () => RegexEscaped('s'),
      () => RegexEscaped('S'),
      () => RegexEscaped('w'),
      () => RegexEscaped('W')
    )
    generators(rr.nextInt(generators.length))()
  }

  private def hexDigit: RegexHexDigit = {
    // \\xhh      The character with hexadecimal value 0xhh
    // \\uhhhh    The character with hexadecimal value 0xhhhh
    // \\x{h...h} The character with hexadecimal value 0xh...h
    //            (Character.MIN_CODE_POINT  <= 0xh...h <=  Character.MAX_CODE_POINT)
    val generators: Seq[() => String] = Seq(
      () => rr.nextInt(0xFF).toHexString,
      () => rr.nextInt(0xFFFF).toHexString,
      () => Character.MIN_CODE_POINT.toHexString,
      () => Character.MAX_CODE_POINT.toHexString
    )
    RegexHexDigit(generators(rr.nextInt(generators.length))())
  }

  private def octalDigit: RegexOctalChar = {
    // \\0n   The character with octal value 0n (0 <= n <= 7)
    // \\0nn  The character with octal value 0nn (0 <= n <= 7)
    // \\0mnn The character with octal value 0mnn (0 <= m <= 3, 0 <= n <= 7)
    val chars = "01234567"
    val generators: Seq[() => String] = Seq(
      () => Range(0,1).map(_ => chars(rr.nextInt(chars.length))).mkString,
      () => Range(0,2).map(_ => chars(rr.nextInt(chars.length))).mkString,
      () =>
        // this will generate some invalid octal numbers were the first digit > 3
        Range(0,3).map(_ => chars(rr.nextInt(chars.length))).mkString
    )
    RegexOctalChar("0" + generators(rr.nextInt(generators.length))())
  }

  private def choice(depth: Int) = {
    RegexChoice(generate(depth + 1), generate(depth + 1))
  }

  private def group(depth: Int) = {
    RegexGroup(capture = rr.nextBoolean(), generate(depth + 1))
  }

  private def repetition(depth: Int) = {
    val generators = Seq(
      () =>
        // greedy quantifier
        RegexRepetition(generate(depth + 1), quantifier),
      () =>
        // reluctant quantifier
        RegexRepetition(RegexRepetition(generate(depth + 1), quantifier),
          SimpleQuantifier('?')),
      () =>
        // possessive quantifier
        RegexRepetition(RegexRepetition(generate(depth + 1), quantifier),
          SimpleQuantifier('+'))
    )
    generators(rr.nextInt(generators.length))()
  }

  private def quantifier: RegexQuantifier = {
    val generators = Seq[() => RegexQuantifier](
      () => SimpleQuantifier('+'),
      () => SimpleQuantifier('*'),
      () => SimpleQuantifier('?'),
      () => QuantifierFixedLength(rr.nextInt(3)),
      () => QuantifierVariableLength(rr.nextInt(3), None),
      () => {
        // this intentionally generates some invalid quantifiers where the maxLength
        // is less than the minLength, such as "{2,1}" which should be handled as a
        // literal string match on "{2,1}" rather than as a valid quantifier.
        QuantifierVariableLength(rr.nextInt(3), Some(rr.nextInt(3)))
      }
    )
    generators(rr.nextInt(generators.length))()
  }
}<|MERGE_RESOLUTION|>--- conflicted
+++ resolved
@@ -396,11 +396,6 @@
     doTranspileTest("a\\Z+", "a(?:[\n\r\u0085\u2028\u2029]|\r\n)?$")
     doTranspileTest("a\\Z{1}", "a(?:[\n\r\u0085\u2028\u2029]|\r\n)?$")
     doTranspileTest("a\\Z{1,}", "a(?:[\n\r\u0085\u2028\u2029]|\r\n)?$")
-<<<<<<< HEAD
-    doTranspileTest("a\\Z\\V", 
-      "a(?:[\n\r\u0085\u2028\u2029]|\r\n)?$[^\u000B\u0085\u2028\u2029\\n\\f\\r]")
-=======
->>>>>>> d81e5017
   }
 
   test("compare CPU and GPU: character range including unescaped + and -") {
@@ -796,24 +791,6 @@
     result
   }
 
-<<<<<<< HEAD
-  private def toReadableString(x: String): String = {
-    s""""${x.map {
-      case '\r' => "\\r"
-      case '\n' => "\\n"
-      case '\t' => "\\t"
-      case '\f' => "\\f"
-      case '\u000b' => "\\u000b"
-      case '\u0085' => "\\u0085"
-      case '\u2028' => "\\u2028"
-      case '\u2029' => "\\u2029"
-      case '\\' => "\\\\"
-      case other => other
-    }.mkString}""""
-  }
-
-=======
->>>>>>> d81e5017
   private def cpuContains(pattern: String, input: Seq[String]): Array[Boolean] = {
     val p = Pattern.compile(pattern)
     input.map(s => p.matcher(s).find(0)).toArray
