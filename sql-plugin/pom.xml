<?xml version="1.0" encoding="UTF-8"?>
<!--
  Copyright (c) 2020-2021, NVIDIA CORPORATION.

  Licensed under the Apache License, Version 2.0 (the "License");
  you may not use this file except in compliance with the License.
  You may obtain a copy of the License at

     http://www.apache.org/licenses/LICENSE-2.0

  Unless required by applicable law or agreed to in writing, software
  distributed under the License is distributed on an "AS IS" BASIS,
  WITHOUT WARRANTIES OR CONDITIONS OF ANY KIND, either express or implied.
  See the License for the specific language governing permissions and
  limitations under the License.
-->
<project xmlns="http://maven.apache.org/POM/4.0.0"
         xmlns:xsi="http://www.w3.org/2001/XMLSchema-instance"
         xsi:schemaLocation="http://maven.apache.org/POM/4.0.0 http://maven.apache.org/xsd/maven-4.0.0.xsd">
    <modelVersion>4.0.0</modelVersion>

    <parent>
        <groupId>com.nvidia</groupId>
        <artifactId>rapids-4-spark-parent</artifactId>
<<<<<<< HEAD
        <version>21.06.0</version>
=======
        <version>21.06.1-SNAPSHOT</version>
>>>>>>> d4967513
    </parent>
    <artifactId>rapids-4-spark-sql_2.12</artifactId>
    <name>RAPIDS Accelerator for Apache Spark SQL Plugin</name>
    <description>The RAPIDS SQL plugin for Apache Spark</description>
<<<<<<< HEAD
    <version>21.06.0</version>
=======
    <version>21.06.1-SNAPSHOT</version>
>>>>>>> d4967513

    <dependencies>
        <dependency>
            <groupId>ai.rapids</groupId>
            <artifactId>cudf</artifactId>
            <classifier>${cuda.version}</classifier>
        </dependency>
        <dependency>
            <groupId>com.google.flatbuffers</groupId>
            <artifactId>flatbuffers-java</artifactId>
            <scope>compile</scope>
        </dependency>
        <dependency>
            <groupId>org.scala-lang</groupId>
            <artifactId>scala-library</artifactId>
        </dependency>
        <dependency>
            <groupId>org.apache.spark</groupId>
            <artifactId>spark-hive_${scala.binary.version}</artifactId>
        </dependency>
        <dependency>
            <groupId>org.apache.spark</groupId>
            <artifactId>spark-sql_${scala.binary.version}</artifactId>
        </dependency>
        <dependency>
          <groupId>org.apache.orc</groupId>
          <artifactId>orc-core</artifactId>
          <classifier>${orc.classifier}</classifier>
          <exclusions>
            <exclusion>
              <groupId>org.slf4j</groupId>
              <artifactId>slf4j-api</artifactId>
            </exclusion>
          </exclusions>
        </dependency>
        <dependency>
          <groupId>org.apache.orc</groupId>
          <artifactId>orc-mapreduce</artifactId>
          <classifier>${orc.classifier}</classifier>
          <exclusions>
            <exclusion>
              <groupId>com.google.code.findbugs</groupId>
              <artifactId>jsr305</artifactId>
            </exclusion>
          </exclusions>
        </dependency>
        <dependency>
          <groupId>org.apache.hive</groupId>
          <artifactId>hive-storage-api</artifactId>
          <exclusions>
            <exclusion>
              <groupId>org.slf4j</groupId>
              <artifactId>slf4j-api</artifactId>
            </exclusion>
          </exclusions>
        </dependency>
        <dependency>
          <groupId>com.google.protobuf</groupId>
          <artifactId>protobuf-java</artifactId>
        </dependency>
    </dependencies>

    <build>
        <resources>
          <resource>
            <!-- Include the properties file to provide the build information. -->
            <directory>${project.build.directory}/extra-resources</directory>
            <filtering>true</filtering>
          </resource>
          <resource>
            <directory>${project.basedir}/..</directory>
            <targetPath>META-INF</targetPath>
            <includes>
              <!-- The NOTICE will be taken care of by the antrun task below -->
              <include>LICENSE</include>
            </includes>
          </resource>
          <resource>
            <!-- Include python files for Python UDF support. -->
            <directory>${project.basedir}/../python/</directory>
          </resource>
        </resources>
        <plugins>
            <plugin>
              <artifactId>maven-antrun-plugin</artifactId>
              <executions>
                <execution>
                  <id>copy-notice</id>
                  <goals>
                    <goal>run</goal>
                  </goals>
                  <phase>process-resources</phase>
                  <configuration>
                    <target>
                      <!-- copy NOTICE-binary to NOTICE -->
                      <copy
                          todir="${project.build.directory}/classes/META-INF/"
                          verbose="true">
                        <fileset dir="${project.basedir}/..">
                          <include name="NOTICE-binary"/>
                        </fileset>
                        <mapper type="glob" from="*-binary" to="*"/>
                      </copy>
                    </target>
                  </configuration>
                </execution>
              </executions>
            </plugin>
            <plugin>
                <groupId>net.alchim31.maven</groupId>
                <artifactId>scala-maven-plugin</artifactId>
            </plugin>
            <plugin>
                <groupId>org.scalastyle</groupId>
                <artifactId>scalastyle-maven-plugin</artifactId>
            </plugin>
            <plugin>
                <groupId>org.apache.rat</groupId>
                <artifactId>apache-rat-plugin</artifactId>
            </plugin>
        </plugins>
    </build>
</project><|MERGE_RESOLUTION|>--- conflicted
+++ resolved
@@ -22,20 +22,12 @@
     <parent>
         <groupId>com.nvidia</groupId>
         <artifactId>rapids-4-spark-parent</artifactId>
-<<<<<<< HEAD
-        <version>21.06.0</version>
-=======
         <version>21.06.1-SNAPSHOT</version>
->>>>>>> d4967513
     </parent>
     <artifactId>rapids-4-spark-sql_2.12</artifactId>
     <name>RAPIDS Accelerator for Apache Spark SQL Plugin</name>
     <description>The RAPIDS SQL plugin for Apache Spark</description>
-<<<<<<< HEAD
-    <version>21.06.0</version>
-=======
     <version>21.06.1-SNAPSHOT</version>
->>>>>>> d4967513
 
     <dependencies>
         <dependency>
