/*
 * Copyright (c) 2022-2023, NVIDIA CORPORATION.
 *
 * Licensed under the Apache License, Version 2.0 (the "License");
 * you may not use this file except in compliance with the License.
 * You may obtain a copy of the License at
 *
 *     http://www.apache.org/licenses/LICENSE-2.0
 *
 * Unless required by applicable law or agreed to in writing, software
 * distributed under the License is distributed on an "AS IS" BASIS,
 * WITHOUT WARRANTIES OR CONDITIONS OF ANY KIND, either express or implied.
 * See the License for the specific language governing permissions and
 * limitations under the License.
 */

package org.apache.spark.sql.rapids

import java.io.{FileNotFoundException, IOException, OutputStream}
import java.net.URI
import java.util.concurrent.{Callable, TimeUnit}

import scala.annotation.tailrec
import scala.collection.JavaConverters.mapAsScalaMapConverter
import scala.collection.mutable.{ArrayBuffer, LinkedHashMap}
import scala.language.implicitConversions

import ai.rapids.cudf.{AvroOptions => CudfAvroOptions, HostMemoryBuffer, NvtxColor, NvtxRange, Table}
import com.nvidia.spark.rapids._
import com.nvidia.spark.rapids.Arm.{closeOnExcept, withResource}
import com.nvidia.spark.rapids.GpuMetric.{BUFFER_TIME, FILTER_TIME, GPU_DECODE_TIME, NUM_OUTPUT_BATCHES, READ_FS_TIME, WRITE_BUFFER_TIME}
import com.nvidia.spark.rapids.RapidsPluginImplicits._
import com.nvidia.spark.rapids.shims.ShimFilePartitionReaderFactory
import org.apache.avro.Schema
import org.apache.avro.file.DataFileConstants.SYNC_SIZE
import org.apache.hadoop.conf.Configuration
import org.apache.hadoop.fs.{FSDataInputStream, Path}

import org.apache.spark.TaskContext
import org.apache.spark.broadcast.Broadcast
import org.apache.spark.internal.Logging
import org.apache.spark.sql.SparkSession
import org.apache.spark.sql.avro.{AvroOptions, SchemaConverters}
import org.apache.spark.sql.catalyst.InternalRow
import org.apache.spark.sql.catalyst.expressions.Expression
import org.apache.spark.sql.connector.read.{InputPartition, PartitionReader, PartitionReaderFactory}
import org.apache.spark.sql.execution.QueryExecutionException
import org.apache.spark.sql.execution.datasources.{PartitionedFile, PartitioningAwareFileIndex}
import org.apache.spark.sql.execution.datasources.v2.FileScan
import org.apache.spark.sql.internal.SQLConf
import org.apache.spark.sql.rapids.execution.TrampolineUtil
import org.apache.spark.sql.rapids.shims.AvroUtils
import org.apache.spark.sql.sources.Filter
import org.apache.spark.sql.types.StructType
import org.apache.spark.sql.util.CaseInsensitiveStringMap
import org.apache.spark.sql.v2.avro.AvroScan
import org.apache.spark.sql.vectorized.ColumnarBatch
import org.apache.spark.util.SerializableConfiguration

object GpuAvroScan {

  def tagSupport(scanMeta: ScanMeta[AvroScan]) : Unit = {
    val scan = scanMeta.wrapped
    tagSupport(
      scan.sparkSession,
      scan.readDataSchema,
      scan.options.asScala.toMap,
      scanMeta)
  }

  def tagSupport(
      sparkSession: SparkSession,
      readSchema: StructType,
      options: Map[String, String],
      meta: RapidsMeta[_, _, _]): Unit = {

    if (!meta.conf.isAvroEnabled) {
      meta.willNotWorkOnGpu("Avro input and output has been disabled. To enable set " +
        s"${RapidsConf.ENABLE_AVRO} to true")
    }

    if (!meta.conf.isAvroReadEnabled) {
      meta.willNotWorkOnGpu("Avro input has been disabled. To enable set " +
        s"${RapidsConf.ENABLE_AVRO_READ} to true")
    }

    val hadoopConf = sparkSession.sessionState.newHadoopConfWithOptions(options)
    val parsedOptions = new AvroOptions(options, hadoopConf)
    AvroUtils.tagSupport(parsedOptions, meta)

    FileFormatChecks.tag(meta, readSchema, AvroFormatType, ReadFileOp)
  }

}

case class GpuAvroScan(
    sparkSession: SparkSession,
    fileIndex: PartitioningAwareFileIndex,
    dataSchema: StructType,
    readDataSchema: StructType,
    readPartitionSchema: StructType,
    options: CaseInsensitiveStringMap,
    pushedFilters: Array[Filter],
    rapidsConf: RapidsConf,
    partitionFilters: Seq[Expression] = Seq.empty,
    dataFilters: Seq[Expression] = Seq.empty,
    queryUsesInputFile: Boolean = false) extends FileScan with GpuScan {
  override def isSplitable(path: Path): Boolean = true

  override def createReaderFactory(): PartitionReaderFactory = {
    val caseSensitiveMap = options.asCaseSensitiveMap.asScala.toMap
    // Hadoop Configurations are case sensitive.
    val hadoopConf = sparkSession.sessionState.newHadoopConfWithOptions(caseSensitiveMap)
    val broadcastedConf = sparkSession.sparkContext.broadcast(
      new SerializableConfiguration(hadoopConf))
    val parsedOptions = new AvroOptions(caseSensitiveMap, hadoopConf)
    // The partition values are already truncated in `FileScan.partitions`.
    // We should use `readPartitionSchema` as the partition schema here.
    if (rapidsConf.isAvroPerFileReadEnabled) {
      GpuAvroPartitionReaderFactory(sparkSession.sessionState.conf, rapidsConf, broadcastedConf,
        dataSchema, readDataSchema, readPartitionSchema, parsedOptions, metrics,
        options.asScala.toMap)
    } else {
      GpuAvroMultiFilePartitionReaderFactory(sparkSession.sessionState.conf,
        rapidsConf, broadcastedConf, dataSchema, readDataSchema, readPartitionSchema,
        parsedOptions, metrics, pushedFilters, queryUsesInputFile)
    }
  }

  // overrides nothing in 330
  def withFilters(partitionFilters: Seq[Expression], dataFilters: Seq[Expression]): FileScan =
    this.copy(partitionFilters = partitionFilters, dataFilters = dataFilters)

  override def equals(obj: Any): Boolean = obj match {
    case a: GpuAvroScan =>
      super.equals(a) && dataSchema == a.dataSchema && options == a.options &&
          equivalentFilters(pushedFilters, a.pushedFilters) && rapidsConf == a.rapidsConf &&
          queryUsesInputFile == a.queryUsesInputFile
    case _ => false
  }

  override def hashCode(): Int = getClass.hashCode()

  override def description(): String = {
    super.description() + ", PushedFilters: " + seqToString(pushedFilters)
  }

  override def withInputFile(): GpuScan = copy(queryUsesInputFile = true)
}

/** Avro partition reader factory to build columnar reader */
case class GpuAvroPartitionReaderFactory(
    @transient sqlConf: SQLConf,
    @transient rapidsConf: RapidsConf,
    broadcastedConf: Broadcast[SerializableConfiguration],
    dataSchema: StructType,
    readDataSchema: StructType,
    partitionSchema: StructType,
    avroOptions: AvroOptions,
    metrics: Map[String, GpuMetric],
    @transient params: Map[String, String])
  extends ShimFilePartitionReaderFactory(params) with Logging {

  private val debugDumpPrefix = rapidsConf.avroDebugDumpPrefix
  private val debugDumpAlways = rapidsConf.avroDebugDumpAlways
  private val maxReadBatchSizeRows = rapidsConf.maxReadBatchSizeRows
  private val maxReadBatchSizeBytes = rapidsConf.maxReadBatchSizeBytes
  private val maxGpuColumnSizeBytes = rapidsConf.maxGpuColumnSizeBytes

  override def supportColumnarReads(partition: InputPartition): Boolean = true

  override def buildReader(partitionedFile: PartitionedFile): PartitionReader[InternalRow] = {
    throw new IllegalStateException("ROW BASED PARSING IS NOT SUPPORTED ON THE GPU...")
  }

  override def buildColumnarReader(partFile: PartitionedFile): PartitionReader[ColumnarBatch] = {
    val conf = broadcastedConf.value.value
    val startTime = System.nanoTime()
    val blockMeta = AvroFileFilterHandler(conf, avroOptions).filterBlocks(partFile)
    metrics.get(FILTER_TIME).foreach {
      _ += (System.nanoTime() - startTime)
    }
    val reader = new PartitionReaderWithBytesRead(new GpuAvroPartitionReader(conf, partFile,
      blockMeta, readDataSchema, debugDumpPrefix, debugDumpAlways, maxReadBatchSizeRows,
      maxReadBatchSizeBytes, metrics))
    ColumnarPartitionReaderWithPartitionValues.newReader(partFile, reader, partitionSchema,
      maxGpuColumnSizeBytes)
  }
}

/**
 * The multi-file partition reader factory for cloud or coalescing reading of avro file format.
 */
case class GpuAvroMultiFilePartitionReaderFactory(
    @transient sqlConf: SQLConf,
    @transient rapidsConf: RapidsConf,
    broadcastedConf: Broadcast[SerializableConfiguration],
    dataSchema: StructType,
    readDataSchema: StructType,
    partitionSchema: StructType,
    options: AvroOptions,
    metrics: Map[String, GpuMetric],
    filters: Array[Filter],
    queryUsesInputFile: Boolean)
  extends MultiFilePartitionReaderFactoryBase(sqlConf, broadcastedConf, rapidsConf) {

  private val debugDumpPrefix = rapidsConf.avroDebugDumpPrefix
  private val debugDumpAlways = rapidsConf.avroDebugDumpAlways
  private val ignoreMissingFiles = sqlConf.ignoreMissingFiles
  private val ignoreCorruptFiles = sqlConf.ignoreCorruptFiles

  private val numThreads = rapidsConf.multiThreadReadNumThreads
  private val maxNumFileProcessed = rapidsConf.maxNumAvroFilesParallel

  // we can't use the coalescing files reader when InputFileName, InputFileBlockStart,
  // or InputFileBlockLength because we are combining all the files into a single buffer
  // and we don't know which file is associated with each row.
  override val canUseCoalesceFilesReader: Boolean =
    rapidsConf.isAvroCoalesceFileReadEnabled && !(queryUsesInputFile || ignoreCorruptFiles)

  override val canUseMultiThreadReader: Boolean = rapidsConf.isAvroMultiThreadReadEnabled

  /**
   * File format short name used for logging and other things to uniquely identity
   * which file format is being used.
   */
  override final def getFileFormatShortName: String = "AVRO"

  /**
   * Build the PartitionReader for cloud reading
   */
  @scala.annotation.nowarn(
    "msg=value ignoreExtension in class AvroOptions is deprecated*"
  )
  override def buildBaseColumnarReaderForCloud(
      partFiles: Array[PartitionedFile],
      conf: Configuration): PartitionReader[ColumnarBatch] = {
    val files = if (options.ignoreExtension) {
      partFiles
    } else {
      partFiles.filter(_.filePath.toString().endsWith(".avro"))
    }
    new GpuMultiFileCloudAvroPartitionReader(conf, files, numThreads, maxNumFileProcessed,
      filters, metrics, ignoreCorruptFiles, ignoreMissingFiles, debugDumpPrefix, debugDumpAlways,
      readDataSchema, partitionSchema, maxReadBatchSizeRows, maxReadBatchSizeBytes,
      maxGpuColumnSizeBytes)
  }

  /**
   * Build the PartitionReader for coalescing reading
   *
   * @param files files to be read
   * @param conf  the configuration
   * @return a PartitionReader of coalescing reading
   */
  override def buildBaseColumnarReaderForCoalescing(
      files: Array[PartitionedFile],
      conf: Configuration): PartitionReader[ColumnarBatch] = {
    val clippedBlocks = ArrayBuffer[AvroSingleDataBlockInfo]()
    val mapPathHeader = LinkedHashMap[Path, Header]()
    val filterHandler = AvroFileFilterHandler(conf, options)
    val startTime = System.nanoTime()
    files.foreach { file =>
      val singleFileInfo = try {
        filterHandler.filterBlocks(file)
      } catch {
        case e: FileNotFoundException if ignoreMissingFiles =>
          logWarning(s"Skipped missing file: ${file.filePath}", e)
          AvroBlockMeta(null, 0L, Seq.empty)
        // Throw FileNotFoundException even if `ignoreCorruptFiles` is true
        case e: FileNotFoundException if !ignoreMissingFiles => throw e
        case e @(_: RuntimeException | _: IOException) if ignoreCorruptFiles =>
          logWarning(
            s"Skipped the rest of the content in the corrupted file: ${file.filePath}", e)
          AvroBlockMeta(null, 0L, Seq.empty)
      }
      val fPath = new Path(new URI(file.filePath.toString()))
      clippedBlocks ++= singleFileInfo.blocks.map(block =>
        AvroSingleDataBlockInfo(
            fPath,
            AvroDataBlock(block),
            file.partitionValues,
            AvroSchemaWrapper(SchemaConverters.toAvroType(readDataSchema)),
            readDataSchema,
            AvroExtraInfo()))
      if (singleFileInfo.blocks.nonEmpty) {
        // No need to check the header since it can not be null when blocks is not empty here.
        mapPathHeader.put(fPath, singleFileInfo.header)
      }
    }
    val filterTime = System.nanoTime() - startTime
    metrics.get(FILTER_TIME).foreach {
      _ += filterTime
    }
    metrics.get("scanTime").foreach {
      _ += TimeUnit.NANOSECONDS.toMillis(filterTime)
    }
<<<<<<< HEAD
    new GpuMultiFileAvroPartitionReader(conf, files, clippedBlocks.toSeq, readDataSchema,
      partitionSchema, maxReadBatchSizeRows, maxReadBatchSizeBytes, numThreads,
      debugDumpPrefix, debugDumpAlways, metrics, mapPathHeader.toMap)
=======
    new GpuMultiFileAvroPartitionReader(conf, files, clippedBlocks, readDataSchema,
      partitionSchema, maxReadBatchSizeRows, maxReadBatchSizeBytes, maxGpuColumnSizeBytes,
      numThreads, debugDumpPrefix, debugDumpAlways, metrics, mapPathHeader.toMap)
>>>>>>> ccd9ee25
  }

}

/** A trait collecting common methods across the 3 kinds of avro readers */
trait GpuAvroReaderBase extends Logging { self: FilePartitionReaderBase =>
  def debugDumpPrefix: Option[String]

  def debugDumpAlways: Boolean

  def readDataSchema: StructType

  def conf: Configuration

  // Same default buffer size with Parquet readers.
  val cacheBufferSize = conf.getInt("avro.read.allocation.size", 8 * 1024 * 1024)

  /**
   * Read the host data to GPU for decoding, and return it as a cuDF Table.
   * The input host buffer should contain valid data, otherwise the behavior is
   * undefined.
   * 'splits' is used only for debugging.
   */
  protected final def sendToGpuUnchecked(
      hostBuf: HostMemoryBuffer,
      bufSize: Long,
      splits: Array[PartitionedFile]): Table = {
    val readOpts = CudfAvroOptions.builder()
      .includeColumn(readDataSchema.fieldNames.toSeq: _*)
      .build()
    // about to start using the GPU
    GpuSemaphore.acquireIfNecessary(TaskContext.get())

    val table = try {
      RmmRapidsRetryIterator.withRetryNoSplit[Table] {
        withResource(new NvtxWithMetrics("Avro decode",
          NvtxColor.DARK_GREEN, metrics(GPU_DECODE_TIME))) { _ =>
          Table.readAvro(readOpts, hostBuf, 0, bufSize)
        }
      }
    } catch {
      case e: Exception =>
        val dumpMsg = debugDumpPrefix.map { prefix =>
          val p = DumpUtils.dumpBuffer(conf, hostBuf, 0, bufSize, prefix, ".avro")
          s", data dumped to $p"
        }.getOrElse("")
        throw new IOException(
          s"Error when processing file splits [${splits.mkString("; ")}]$dumpMsg", e)
    }
    closeOnExcept(table) { _ =>
      debugDumpPrefix.foreach { prefix =>
        if (debugDumpAlways) {
          val p = DumpUtils.dumpBuffer(conf, hostBuf, 0, bufSize, prefix, ".avro")
          logWarning(s"Wrote data for ${splits.mkString("; ")} to $p")
        }
      }
    }
    table
  }

  /**
   * Send a host buffer to GPU for decoding, and return it as a ColumnarBatch.
   * The input hostBuf will be closed after returning, please do not use it anymore.
   * 'splits' is used only for debugging.
   */
  protected final def sendToGpu(
      hostBuf: HostMemoryBuffer,
      bufSize: Long,
      splits: Array[PartitionedFile]): Option[ColumnarBatch] = {
    withResource(hostBuf) { _ =>
      if (bufSize == 0) {
        None
      } else {
        withResource(sendToGpuUnchecked(hostBuf, bufSize, splits)) { t =>
          val batchSizeBytes = GpuColumnVector.getTotalDeviceMemoryUsed(t)
          logDebug(s"GPU batch size: $batchSizeBytes bytes")
          metrics(NUM_OUTPUT_BATCHES) += 1
          // convert to batch
          Some(GpuColumnVector.from(t, GpuColumnVector.extractTypes(readDataSchema)))
        }
      } // end of else
    }
  }

  /**
   * Get the block chunk according to the max batch size and max rows.
   *
   * @param blockIter blocks to be evaluated
   * @param maxReadBatchSizeRows soft limit on the maximum number of rows the reader
   *                             reads per batch
   * @param maxReadBatchSizeBytes soft limit on the maximum number of bytes the reader
   *                              reads per batch
   * @return
   */
  protected final def populateCurrentBlockChunk(
      blockIter: BufferedIterator[BlockInfo],
      maxReadBatchSizeRows: Int,
      maxReadBatchSizeBytes: Long): Seq[BlockInfo] = {

    val currentChunk = new ArrayBuffer[BlockInfo]
    var numRows, numBytes, numAvroBytes: Long = 0

    @tailrec
    def readNextBatch(): Unit = {
      if (blockIter.hasNext) {
        val peekedRowGroup = blockIter.head
        if (peekedRowGroup.count > Integer.MAX_VALUE) {
          throw new UnsupportedOperationException("Too many rows in split")
        }
        if (numRows == 0 || numRows + peekedRowGroup.count <= maxReadBatchSizeRows) {
          val estBytes = GpuBatchUtils.estimateGpuMemory(readDataSchema, peekedRowGroup.count)
          if (numBytes == 0 || numBytes + estBytes <= maxReadBatchSizeBytes) {
            currentChunk += blockIter.next()
            numRows += currentChunk.last.count
            numAvroBytes += currentChunk.last.dataSize
            numBytes += estBytes
            readNextBatch()
          }
        }
      }
    }

    readNextBatch()
    logDebug(s"Loaded $numRows rows from Avro. bytes read: $numAvroBytes. " +
      s"Estimated GPU bytes: $numBytes")
    currentChunk.toSeq
  }

  /** Read a split into a host buffer, preparing for sending to GPU */
  protected final def readPartFile(
      partFilePath: Path,
      blocks: Seq[BlockInfo],
      headerSize: Long,
      conf: Configuration): (HostMemoryBuffer, Long) = {
    withResource(new NvtxRange("Avro buffer file split", NvtxColor.YELLOW)) { _ =>
      if (blocks.isEmpty) {
        // No need to check the header here since it can not be null when blocks is not empty.
        return (null, 0L)
      }
      val estOutSize = estimateOutputSize(blocks, headerSize)
      withResource(partFilePath.getFileSystem(conf).open(partFilePath)) { in =>
        closeOnExcept(HostMemoryBuffer.allocate(estOutSize)) { hmb =>
          withResource(new HostMemoryOutputStream(hmb)) { out =>
            val headerAndBlocks = BlockInfo(0, headerSize, 0, 0) +: blocks
            copyBlocksData(headerAndBlocks, in, out)
            // check we didn't go over memory
            if (out.getPos > estOutSize) {
              throw new QueryExecutionException(s"Calculated buffer size $estOutSize is" +
                s" too small, actual written: ${out.getPos}")
            }
            (hmb, out.getPos)
          }
        }
      }
    }
  }

  /** Estimate the total size from the given blocks and header */
  protected final def estimateOutputSize(blocks: Seq[BlockInfo], headerSize: Long): Long = {
    // Start from the Header
    var totalSize: Long = headerSize
    // Add all blocks
    totalSize += blocks.map(_.blockSize).sum
    totalSize
  }

  /** Copy the data specified by the blocks from `in` to `out` */
  protected final def copyBlocksData(
      blocks: Seq[BlockInfo],
      in: FSDataInputStream,
      out: OutputStream,
      sync: Option[Array[Byte]] = None): Seq[BlockInfo] = {
    val copyRanges = sync.map { s =>
      assert(s.size >= SYNC_SIZE)
      // Copy every block without the tailing sync marker if a sync is given. This
      // is for coalescing reader who requires to append this given sync marker
      // to each block. Then we can not merge sequential blocks.
      blocks.map(b => CopyRange(b.blockStart, b.blockSize - SYNC_SIZE))
    }.getOrElse(computeCopyRanges(blocks))

    val copySyncFunc: OutputStream => Unit = if (sync.isEmpty) {
      out => // do nothing
    } else {
      out => out.write(sync.get, 0, SYNC_SIZE)
    }
    // copy cache, default to 8MB
    val copyCache = new Array[Byte](cacheBufferSize)
    var readTime, writeTime = 0L

    copyRanges.foreach { range =>
      if (in.getPos != range.offset) {
        in.seek(range.offset)
      }
      var bytesLeft = range.length
      while (bytesLeft > 0) {
        // downcast is safe because copyBuffer.length is an int
        val readLength = Math.min(bytesLeft, copyCache.length).toInt
        val start = System.nanoTime()
        in.readFully(copyCache, 0, readLength)
        val mid = System.nanoTime()
        out.write(copyCache, 0, readLength)
        val end = System.nanoTime()
        readTime += (mid - start)
        writeTime += (end - mid)
        bytesLeft -= readLength
      }
      // append the sync marker to the block data for the coalescing reader.
      copySyncFunc(out)
    }
    metrics.get(READ_FS_TIME).foreach(_.add(readTime))
    metrics.get(WRITE_BUFFER_TIME).foreach(_.add(writeTime))
    blocks
  }

  /**
   * Calculate the copy ranges from blocks.
   * And it will try to combine the sequential blocks.
   */
  private def computeCopyRanges(blocks: Seq[BlockInfo]): Seq[CopyRange] = {
    var currentCopyStart, currentCopyEnd = 0L
    val copyRanges = new ArrayBuffer[CopyRange]()

    blocks.foreach { block =>
      if (currentCopyEnd != block.blockStart) {
        if (currentCopyEnd != 0) {
          copyRanges.append(CopyRange(currentCopyStart, currentCopyEnd - currentCopyStart))
        }
        currentCopyStart = block.blockStart
        currentCopyEnd = currentCopyStart
      }
      currentCopyEnd += block.blockSize
    }

    if (currentCopyEnd != currentCopyStart) {
      copyRanges.append(CopyRange(currentCopyStart, currentCopyEnd - currentCopyStart))
    }
    copyRanges.toSeq
  }

}

/** A PartitionReader that reads an AVRO file split on the GPU. */
class GpuAvroPartitionReader(
    override val conf: Configuration,
    partFile: PartitionedFile,
    blockMeta: AvroBlockMeta,
    override val readDataSchema: StructType,
    override val debugDumpPrefix: Option[String],
    override val debugDumpAlways: Boolean,
    maxReadBatchSizeRows: Integer,
    maxReadBatchSizeBytes: Long,
    execMetrics: Map[String, GpuMetric])
  extends FilePartitionReaderBase(conf, execMetrics) with GpuAvroReaderBase {

  private val partFilePath = new Path(new URI(partFile.filePath.toString()))
  private val blockIterator: BufferedIterator[BlockInfo] = blockMeta.blocks.iterator.buffered

  override def next(): Boolean = {
    if (batchIter.hasNext) {
      return true
    }
    batchIter = EmptyGpuColumnarBatchIterator
    if (!isDone) {
      if (!blockIterator.hasNext) {
        isDone = true
      } else {
        batchIter = readBatch() match {
          case Some(batch) => new SingleGpuColumnarBatchIterator(batch)
          case _ => EmptyGpuColumnarBatchIterator
        }
      }
    }

    // NOTE: At this point, the task may not have yet acquired the semaphore if `batch` is `None`.
    // We are not acquiring the semaphore here since this next() is getting called from
    // the `PartitionReaderIterator` which implements a standard iterator pattern, and
    // advertises `hasNext` as false when we return false here. No downstream tasks should
    // try to call next after `hasNext` returns false, and any task that produces some kind of
    // data when `hasNext` is false is responsible to get the semaphore themselves.
    batchIter.hasNext
  }

  private def readBatch(): Option[ColumnarBatch] = {
    withResource(new NvtxRange("Avro readBatch", NvtxColor.GREEN)) { _ =>
      val currentChunkedBlocks = populateCurrentBlockChunk(blockIterator,
        maxReadBatchSizeRows, maxReadBatchSizeBytes)
      if (readDataSchema.isEmpty) {
        // not reading any data, so return a degenerate ColumnarBatch with the row count
        val numRows = currentChunkedBlocks.map(_.count).sum.toInt
        if (numRows == 0) {
          None
        } else {
          Some(new ColumnarBatch(Array.empty, numRows.toInt))
        }
      } else {
        if (currentChunkedBlocks.isEmpty) {
          None
        } else {
          val (dataBuffer, dataSize) = metrics(BUFFER_TIME).ns {
            readPartFile(partFilePath, currentChunkedBlocks,
              blockMeta.headerSize, conf)
          }
          sendToGpu(dataBuffer, dataSize, Array(partFile))
        }
      }
    }
  }

}

/**
 * A PartitionReader that can read multiple AVRO files in parallel.
 * This is most efficient running in a cloud environment where the I/O of reading is slow.
 *
 * When reading a file, it
 *   - seeks to the start position of the first block located in this partition.
 *   - next, parses the meta and sync, rewrites the meta and sync, and copies the data to a
 *     batch buffer per block, until reaching the last one of the current partition.
 *   - sends batches to GPU at last.
 *
 * @param conf the Hadoop configuration
 * @param files the partitioned files to read
 * @param numThreads the size of the threadpool
 * @param maxNumFileProcessed threshold to control the maximum file number to be
 *                            submitted to threadpool
 * @param filters filters passed into the filterHandler
 * @param execMetrics the metrics
 * @param ignoreCorruptFiles Whether to ignore corrupt files
 * @param ignoreMissingFiles Whether to ignore missing files
 * @param debugDumpPrefix a path prefix to use for dumping the fabricated AVRO data or null
 * @param debugDumpAlways whether to debug dump always or only on errors
 * @param readDataSchema the Spark schema describing what will be read
 * @param partitionSchema Schema of partitions.
 * @param maxReadBatchSizeRows soft limit on the maximum number of rows to be read per batch
 * @param maxReadBatchSizeBytes soft limit on the maximum number of bytes to be read per batch
 * @param maxGpuColumnSizeBytes maximum number of bytes for a GPU column
 */
class GpuMultiFileCloudAvroPartitionReader(
    override val conf: Configuration,
    files: Array[PartitionedFile],
    numThreads: Int,
    maxNumFileProcessed: Int,
    filters: Array[Filter],
    execMetrics: Map[String, GpuMetric],
    ignoreCorruptFiles: Boolean,
    ignoreMissingFiles: Boolean,
    override val debugDumpPrefix: Option[String],
    override val debugDumpAlways: Boolean,
    override val readDataSchema: StructType,
    partitionSchema: StructType,
    maxReadBatchSizeRows: Integer,
    maxReadBatchSizeBytes: Long,
    maxGpuColumnSizeBytes: Long)
  extends MultiFileCloudPartitionReaderBase(conf, files, numThreads, maxNumFileProcessed, filters,
    execMetrics, maxReadBatchSizeRows, maxReadBatchSizeBytes,
    ignoreCorruptFiles) with MultiFileReaderFunctions with GpuAvroReaderBase {

  override def readBatches(fileBufsAndMeta: HostMemoryBuffersWithMetaDataBase):
    Iterator[ColumnarBatch] = fileBufsAndMeta match {
    case buffer: AvroHostBuffersWithMeta =>
      val bufsAndSizes = buffer.memBuffersAndSizes
      val bufAndSizeInfo = bufsAndSizes.head
      val partitionValues = buffer.partitionedFile.partitionValues
      val batchIter = if (bufAndSizeInfo.hmb == null) {
        // Not reading any data, but add in partition data if needed
        // Someone is going to process this data, even if it is just a row count
        GpuSemaphore.acquireIfNecessary(TaskContext.get())
        val emptyBatch = new ColumnarBatch(Array.empty, bufAndSizeInfo.numRows.toInt)
        BatchWithPartitionDataUtils.addSinglePartitionValueToBatch(emptyBatch,
          partitionValues, partitionSchema, maxGpuColumnSizeBytes)
      } else {
        val maybeBatch = sendToGpu(bufAndSizeInfo.hmb, bufAndSizeInfo.bytes, files)
        // we have to add partition values here for this batch, we already verified that
        // it's not different for all the blocks in this batch
        maybeBatch match {
          case Some(batch) => BatchWithPartitionDataUtils.addSinglePartitionValueToBatch(batch,
            partitionValues, partitionSchema, maxGpuColumnSizeBytes)
          case None => EmptyGpuColumnarBatchIterator
        }
      }
      // Update the current buffers
      closeOnExcept(batchIter) { _ =>
        if (bufsAndSizes.length > 1) {
          val updatedBuffers = bufsAndSizes.drop(1)
          currentFileHostBuffers = Some(buffer.copy(memBuffersAndSizes = updatedBuffers))
        } else {
          currentFileHostBuffers = None
        }
      }

      batchIter
    case t =>
      throw new RuntimeException(s"Unknown avro buffer type: ${t.getClass.getSimpleName}")
  }

  override final def getFileFormatShortName: String = "AVRO"

  override def getBatchRunner(
      tc: TaskContext,
      file: PartitionedFile,
      origFile: Option[PartitionedFile],
      config: Configuration,
      filters: Array[Filter]): Callable[HostMemoryBuffersWithMetaDataBase] =
    new ReadBatchRunner(tc, file, config, filters)

  /** Two utils classes */
  private case class AvroHostBuffersWithMeta(
    override val partitionedFile: PartitionedFile,
    override val memBuffersAndSizes: Array[SingleHMBAndMeta],
    override val bytesRead: Long) extends HostMemoryBuffersWithMetaDataBase

  private class ReadBatchRunner(
      taskContext: TaskContext,
      partFile: PartitionedFile,
      config: Configuration,
      filters: Array[Filter]) extends Callable[HostMemoryBuffersWithMetaDataBase] with Logging {

    override def call(): HostMemoryBuffersWithMetaDataBase = {
      TrampolineUtil.setTaskContext(taskContext)
      try {
        doRead()
      } catch {
        case e: FileNotFoundException if ignoreMissingFiles =>
          logWarning(s"Skipped missing file: ${partFile.filePath}", e)
          AvroHostBuffersWithMeta(partFile, Array(SingleHMBAndMeta.empty()), 0)
        // Throw FileNotFoundException even if `ignoreCorruptFiles` is true
        case e: FileNotFoundException if !ignoreMissingFiles => throw e
        case e @(_: RuntimeException | _: IOException) if ignoreCorruptFiles =>
          logWarning(
            s"Skipped the rest of the content in the corrupted file: ${partFile.filePath}", e)
          AvroHostBuffersWithMeta(partFile, Array(SingleHMBAndMeta.empty()), 0)
      } finally {
        TrampolineUtil.unsetTaskContext()
      }
    }

    private def createBufferAndMeta(
        arrayBufSize: Array[SingleHMBAndMeta],
        startingBytesRead: Long): HostMemoryBuffersWithMetaDataBase = {
      val bytesRead = fileSystemBytesRead() - startingBytesRead
      AvroHostBuffersWithMeta(partFile, arrayBufSize, bytesRead)
    }

    private val stopPosition = partFile.start + partFile.length

    /**
     * Read the split to one or more batches.
     * Here is overview of the process:
     *     - some preparation
     *     - while (has next block in this split) {
     *     -   1) peek the current head block and estimate the batch buffer size
     *     -   2) read blocks as many as possible to fill the batch buffer
     *     -   3) One batch is done, append it to the list
     *     - }
     *     - post processing
     */
    private def doRead(): HostMemoryBuffersWithMetaDataBase = {
      val bufferStartTime = System.nanoTime()
      val startingBytesRead = fileSystemBytesRead()
      val result =
        withResource(AvroFileReader.openDataReader(partFile.filePath.toString(), config)) {
          reader =>
          // Go to the start of the first block after the start position
          reader.sync(partFile.start)
          if (!reader.hasNextBlock || isDone) {
            // no data or got close before finishing, return null buffer and zero size
            createBufferAndMeta(
              Array(SingleHMBAndMeta.empty()),
              startingBytesRead)
          } else {
            val hostBuffers = new ArrayBuffer[SingleHMBAndMeta]
            try {
              val headerSize = reader.headerSize
              var isBlockSizeEstimated = false
              var estBlocksSize = 0L
              var totalRowsNum = 0
              var curBlock: MutableBlockInfo = null
              while (reader.hasNextBlock && !reader.pastSync(stopPosition)) {
                // Get the block metadata first
                curBlock = reader.peekBlock(curBlock)
                if (!isBlockSizeEstimated) {
                  // Initialize the estimated block total size.
                  // The AVRO file has no special section for block metadata, and collecting the
                  // block meta through the file is quite expensive for files in cloud. So we do
                  // not know the target buffer size ahead. Then we have to do an estimation.
                  //   "the estimated total block size = partFile.length + additional space"
                  // Letting "additional space = one block length * 1.2" is because we may
                  // move the start and stop positions when reading this split to keep the
                  // integrity of edge blocks.
                  // One worst case is the stop position is one byte after a block start,
                  // then we need to read the whole block into the current batch. And this block
                  // may be larger than the first block. So we preserve an additional space
                  // whose size is 'one block length * 1.2' to try to avoid reading it to a new
                  // batch.
                  estBlocksSize = partFile.length + (curBlock.blockSize * 1.2F).toLong
                  isBlockSizeEstimated = true
                }

                var estSizeToRead = if (estBlocksSize > maxReadBatchSizeBytes) {
                  maxReadBatchSizeBytes
                } else if (estBlocksSize < curBlock.blockSize) {
                  // This may happen only for the last block.
                  logInfo("Less buffer is estimated, read the last block into a new batch.")
                  curBlock.blockSize
                } else {
                  estBlocksSize
                }
                val optHmb = if (readDataSchema.nonEmpty) {
                  Some(HostMemoryBuffer.allocate(headerSize + estSizeToRead))
                } else None
                // Allocate the buffer for the header and blocks for a batch
                closeOnExcept(optHmb) { _ =>
                  val optOut = optHmb.map { hmb =>
                    val out = new HostMemoryOutputStream(hmb)
                    // Write the header to the output stream
                    AvroFileWriter(out).writeHeader(reader.header)
                    out
                  }
                  // Read the block data to the output stream
                  var batchRowsNum: Int = 0
                  var batchSize: Long = 0
                  var hasNextBlock = true
                  do {
                    if (optOut.nonEmpty) {
                      reader.readNextRawBlock(optOut.get)
                    } else {
                      // skip the current block
                      reader.skipCurrentBlock()
                    }
                    batchRowsNum += curBlock.count.toInt
                    estSizeToRead -= curBlock.blockSize
                    batchSize += curBlock.blockSize
                    // Continue reading the next block into the current batch when
                    //  - the next block exists, and
                    //  - the remaining buffer is enough to hold the next block, and
                    //  - the batch rows number does not go beyond the upper limit.
                    hasNextBlock = reader.hasNextBlock && !reader.pastSync(stopPosition)
                    if (hasNextBlock) {
                      curBlock = reader.peekBlock(curBlock)
                    }
                  } while (hasNextBlock && curBlock.blockSize <= estSizeToRead &&
                      batchRowsNum <= maxReadBatchSizeRows)

                  // One batch is done
                  optOut.foreach(out => hostBuffers +=
                    (SingleHMBAndMeta(optHmb.get, out.getPos, batchRowsNum, Seq.empty)))
                  totalRowsNum += batchRowsNum
                  estBlocksSize -= batchSize
                }
              } // end of while

              val bufAndSize: Array[SingleHMBAndMeta] = if (readDataSchema.isEmpty) {
                hostBuffers.foreach(_.hmb.safeClose(new Exception))
                Array(SingleHMBAndMeta.empty(totalRowsNum))
              } else if (isDone) {
                // got close before finishing, return null buffer and zero size
                hostBuffers.foreach(_.hmb.safeClose(new Exception))
                Array(SingleHMBAndMeta.empty())
              } else {
                hostBuffers.toArray
              }
              createBufferAndMeta(bufAndSize, startingBytesRead)
            } catch {
              case e: Throwable =>
                hostBuffers.foreach(_.hmb.safeClose(e))
                throw e
            }
          }
        } // end of withResource(reader)
      val bufferTime = System.nanoTime() - bufferStartTime
      // multi-file avro scanner does not filter and then buffer, it just buffers
      result.setMetrics(0, bufferTime)
      result
    } // end of doRead
  } // end of Class ReadBatchRunner

}

/**
 * A PartitionReader that can read multiple AVRO files up to the certain size. It will
 * coalesce small files together and copy the block data in a separate thread pool to speed
 * up processing the small files before sending down to the GPU.
 */
class GpuMultiFileAvroPartitionReader(
    override val conf: Configuration,
    splits: Array[PartitionedFile],
    clippedBlocks: Seq[AvroSingleDataBlockInfo],
    override val readDataSchema: StructType,
    partitionSchema: StructType,
    maxReadBatchSizeRows: Integer,
    maxReadBatchSizeBytes: Long,
    maxGpuColumnSizeBytes: Long,
    numThreads: Int,
    override val debugDumpPrefix: Option[String],
    override val debugDumpAlways: Boolean,
    execMetrics: Map[String, GpuMetric],
    mapPathHeader: Map[Path, Header])
  extends MultiFileCoalescingPartitionReaderBase(conf, clippedBlocks,
    partitionSchema, maxReadBatchSizeRows, maxReadBatchSizeBytes, maxGpuColumnSizeBytes, numThreads,
    execMetrics) with GpuAvroReaderBase {

  override def checkIfNeedToSplitDataBlock(
      currentBlockInfo: SingleDataBlockInfo,
      nextBlockInfo: SingleDataBlockInfo): Boolean = {
    val nextHeader = mapPathHeader.get(nextBlockInfo.filePath).get
    val curHeader = mapPathHeader.get(currentBlockInfo.filePath).get
    // Split into another block when a key exists in both of the two headers' metadata,
    // and maps to different values.
    if (Header.hasConflictInMetadata(nextHeader, curHeader)) {
      logInfo(s"Avro metadata in the next file ${nextBlockInfo.filePath}" +
        s" conflicts with the current one in file ${currentBlockInfo.filePath}," +
        s" splitting it into a new batch!")
      return true
    }
    false
  }

  override protected def createBatchContext(
      chunkedBlocks: LinkedHashMap[Path, ArrayBuffer[DataBlockBase]],
      clippedSchema: SchemaBase): BatchContext = {
    // Get headers according to the input paths.
    val headers = chunkedBlocks.keys.map(mapPathHeader.get(_).get)
    // Merge the meta, it is safe because the compatibility has been verifed
    // in 'checkIfNeedToSplitDataBlock'
    val mergedHeader = Header.mergeMetadata(headers.toSeq)
    assert(mergedHeader.nonEmpty, "No header exists")
    AvroBatchContext(chunkedBlocks, clippedSchema, mergedHeader.get)
  }

  override def calculateEstimatedBlocksOutputSize(batchContext: BatchContext): Long = {
    val allBlocks = batchContext.origChunkedBlocks.values.flatten.toSeq
    val headerSize = Header.headerSizeInBytes(batchContext.mergedHeader)
    estimateOutputSize(allBlocks, headerSize)
  }

  override def writeFileHeader(buffer: HostMemoryBuffer, bContext: BatchContext): Long = {
    withResource(new HostMemoryOutputStream(buffer)) { out =>
      AvroFileWriter(out).writeHeader(bContext.mergedHeader)
      out.getPos
    }
  }

  override def calculateFinalBlocksOutputSize(footerOffset: Long,
      blocks: collection.Seq[DataBlockBase], batchContext: BatchContext): Long = {
    // In 'calculateEstimatedBlocksOutputSize', we have got the true size for
    // Header + All Blocks.
    footerOffset
  }

  override def writeFileFooter(buffer: HostMemoryBuffer, bufferSize: Long, footerOffset: Long,
      blocks: Seq[DataBlockBase], bContext: BatchContext): (HostMemoryBuffer, Long) = {
    // AVRO files have no footer, do nothing
    (buffer, footerOffset)
  }

  override def readBufferToTablesAndClose(dataBuffer: HostMemoryBuffer, dataSize: Long,
      clippedSchema: SchemaBase,  readSchema: StructType,
      extraInfo: ExtraInfo): GpuDataProducer[Table] = {
    val tableReader = withResource(dataBuffer) { _ =>
      new SingleGpuDataProducer(sendToGpuUnchecked(dataBuffer, dataSize, splits))
    }
    GpuDataProducer.wrap(tableReader) { table =>
      if (readDataSchema.length < table.getNumberOfColumns) {
        throw new QueryExecutionException(s"Expected ${readDataSchema.length} columns " +
            s"but read ${table.getNumberOfColumns}")
      }
      metrics(NUM_OUTPUT_BATCHES) += 1
      table
    }
  }

  override final def getFileFormatShortName: String = "AVRO"

  override def getBatchRunner(
      tc: TaskContext,
      file: Path,
      outhmb: HostMemoryBuffer,
      blocks: ArrayBuffer[DataBlockBase],
      offset: Long,
      batchContext: BatchContext): Callable[(Seq[DataBlockBase], Long)] =
    new AvroCopyBlocksRunner(tc, file, outhmb, blocks, offset, batchContext)

  // The runner to copy blocks to offset of HostMemoryBuffer
  class AvroCopyBlocksRunner(
      taskContext: TaskContext,
      file: Path,
      outhmb: HostMemoryBuffer,
      blocks: ArrayBuffer[DataBlockBase],
      offset: Long,
      batchContext: BatchContext) extends Callable[(Seq[DataBlockBase], Long)] {

    private val headerSync = Some(batchContext.mergedHeader.sync)

    override def call(): (Seq[DataBlockBase], Long) = {
      TrampolineUtil.setTaskContext(taskContext)
      try {
        val startBytesRead = fileSystemBytesRead()
        val res = withResource(outhmb) { _ =>
          withResource(file.getFileSystem(conf).open(file)) { in =>
            withResource(new HostMemoryOutputStream(outhmb)) { out =>
              copyBlocksData(blocks.toSeq, in, out, headerSync)
            }
          }
        }
        val bytesRead = fileSystemBytesRead() - startBytesRead
        (res, bytesRead)
      } finally {
        TrampolineUtil.unsetTaskContext()
      }
    }
  }

  // Some implicits for conversions between the base class to the sub-class
  implicit def toAvroSchema(schema: SchemaBase): Schema =
    schema.asInstanceOf[AvroSchemaWrapper].schema

  implicit def toBlockInfo(block: DataBlockBase): BlockInfo =
    block.asInstanceOf[AvroDataBlock].blockInfo

  implicit def toBlockInfos(blocks: Seq[DataBlockBase]): Seq[BlockInfo] =
    blocks.map(toBlockInfo(_))

  implicit def toBlockBases(blocks: Seq[BlockInfo]): Seq[DataBlockBase] =
    blocks.map(AvroDataBlock(_))

  implicit def toAvroExtraInfo(in: ExtraInfo): AvroExtraInfo =
    in.asInstanceOf[AvroExtraInfo]

  implicit def toAvroBatchContext(in: BatchContext): AvroBatchContext =
    in.asInstanceOf[AvroBatchContext]

}

/** A tool to filter Avro blocks */
case class AvroFileFilterHandler(
    hadoopConf: Configuration,
    @transient options: AvroOptions) extends Logging {

  @scala.annotation.nowarn(
    "msg=value ignoreExtension in class AvroOptions is deprecated*"
  )
  val ignoreExtension = options.ignoreExtension

  def filterBlocks(partFile: PartitionedFile): AvroBlockMeta = {
    if (ignoreExtension || partFile.filePath.toString().endsWith(".avro")) {
      withResource(AvroFileReader.openMetaReader(partFile.filePath.toString(), hadoopConf)) {
        reader =>
        // Get blocks only belong to this split
        reader.sync(partFile.start)
        val partBlocks = reader.getPartialBlocks(partFile.start + partFile.length)
        AvroBlockMeta(reader.header, reader.headerSize, partBlocks)
      }
    } else {
      AvroBlockMeta(null, 0L, Seq.empty)
    }
  }
}

/**
 * Avro block meta info
 *
 * @param header the header of avro file
 * @param blocks the total block info of avro file
 */
case class AvroBlockMeta(header: Header, headerSize: Long, blocks: Seq[BlockInfo])

/**
 * CopyRange to indicate from where to copy.
 *
 * @param offset from where to copy
 * @param length how many bytes to copy
 */
private case class CopyRange(offset: Long, length: Long)

/** Extra information */
case class AvroExtraInfo() extends ExtraInfo

/** avro schema wrapper */
case class AvroSchemaWrapper(schema: Schema) extends SchemaBase {
  override def isEmpty: Boolean = schema.getFields.isEmpty
}

/** avro BlockInfo wrapper */
case class AvroDataBlock(blockInfo: BlockInfo) extends DataBlockBase {
  override def getRowCount: Long = blockInfo.count
  override def getReadDataSize: Long = blockInfo.dataSize
  override def getBlockSize: Long = blockInfo.blockSize
}

case class AvroSingleDataBlockInfo(
  filePath: Path,
  dataBlock: AvroDataBlock,
  partitionValues: InternalRow,
  schema: AvroSchemaWrapper,
  readSchema: StructType,
  extraInfo: AvroExtraInfo) extends SingleDataBlockInfo

case class AvroBatchContext(
  override val origChunkedBlocks: LinkedHashMap[Path, ArrayBuffer[DataBlockBase]],
  override val schema: SchemaBase,
  mergedHeader: Header) extends BatchContext(origChunkedBlocks, schema)<|MERGE_RESOLUTION|>--- conflicted
+++ resolved
@@ -295,15 +295,9 @@
     metrics.get("scanTime").foreach {
       _ += TimeUnit.NANOSECONDS.toMillis(filterTime)
     }
-<<<<<<< HEAD
     new GpuMultiFileAvroPartitionReader(conf, files, clippedBlocks.toSeq, readDataSchema,
-      partitionSchema, maxReadBatchSizeRows, maxReadBatchSizeBytes, numThreads,
-      debugDumpPrefix, debugDumpAlways, metrics, mapPathHeader.toMap)
-=======
-    new GpuMultiFileAvroPartitionReader(conf, files, clippedBlocks, readDataSchema,
       partitionSchema, maxReadBatchSizeRows, maxReadBatchSizeBytes, maxGpuColumnSizeBytes,
       numThreads, debugDumpPrefix, debugDumpAlways, metrics, mapPathHeader.toMap)
->>>>>>> ccd9ee25
   }
 
 }
