/*
 * Copyright (c) 2021-2023, NVIDIA CORPORATION.
 *
 * Licensed under the Apache License, Version 2.0 (the "License");
 * you may not use this file except in compliance with the License.
 * You may obtain a copy of the License at
 *
 *     http://www.apache.org/licenses/LICENSE-2.0
 *
 * Unless required by applicable law or agreed to in writing, software
 * distributed under the License is distributed on an "AS IS" BASIS,
 * WITHOUT WARRANTIES OR CONDITIONS OF ANY KIND, either express or implied.
 * See the License for the specific language governing permissions and
 * limitations under the License.
 */
package com.nvidia.spark.rapids

import java.sql.SQLException

import scala.collection.mutable.ListBuffer

import com.nvidia.spark.rapids.RegexParser.toReadableString

/**
 * Regular expression parser based on a Pratt Parser design.
 *
 * The goal of this parser is to build a minimal AST that allows us
 * to validate that we can support the expression on the GPU. The goal
 * is not to parse with the level of detail that would be required if
 * we were building an evaluation engine. For example, operator precedence is
 * largely ignored but could be added if we need it later.
 *
 * The Java and cuDF regular expression documentation has been used as a reference:
 *
 * Java regex: https://docs.oracle.com/javase/7/docs/api/java/util/regex/Pattern.html
 * cuDF regex: https://docs.rapids.ai/api/libcudf/stable/md_regex.html
 *
 * The following blog posts provide some background on Pratt Parsers and parsing regex.
 *
 * - https://journal.stuffwithstuff.com/2011/03/19/pratt-parsers-expression-parsing-made-easy/
 * - https://matt.might.net/articles/parsing-regex-with-recursive-descent/
 */
class RegexParser(pattern: String) {
  // Note that [, ] and \ should be part of Punct, but they are handled separately
  private val regexPunct = """!"#$%&'()*+,-./:;<=>?@^_`{|}~"""
  private val escapeChars = Map('n' -> '\n', 'r' -> '\r', 't' -> '\t', 'f' -> '\f', 'a' -> '\u0007',
      'b' -> '\b', 'e' -> '\u001b')

  /** index of current position within the string being parsed */
  private var pos = 0

  def parse(): RegexAST = {
    val ast = parseUntil(() => eof())
    if (!eof()) {
      throw new RegexUnsupportedException("Failed to parse full regex. Last character parsed was",
        Some(pos))
    }
    ast
  }

  def parseReplacement(numCaptureGroups: Int): RegexReplacement = {
    val sequence = RegexReplacement(new ListBuffer(), numCaptureGroups)
    while (!eof()) {
      parseReplacementBase() match {
        case RegexSequence(parts) =>
          sequence.parts ++= parts
        case other =>
          sequence.parts += other
      }
    }
    sequence
  }

  def parseReplacementBase(): RegexAST = {
      consume() match {
        case '\\' =>
          parseBackrefOrEscaped()
        case '$' =>
          parseBackrefOrLiteralDollar()
        case other =>
          RegexChar(other)
      }
  }


  private def parseUntil(until: () => Boolean): RegexAST = {
    val term = parseTerm(() => until() || peek().contains('|'))
    if (!eof() && peek().contains('|')) {
      consumeExpected('|')
      new RegexChoice(term, parseUntil(until), pos)
    } else {
      term
    }
  }

  private def parseTerm(until: () => Boolean): RegexAST = {
    val sequence = new RegexSequence(new ListBuffer(), pos)
    while (!eof() && !until()) {
      parseFactor(until) match {
        case RegexSequence(parts) =>
          sequence.parts ++= parts
        case other =>
          sequence.parts += other
      }
    }
    sequence
  }

  private def isValidQuantifierAhead(): Boolean = {
    if (peek().contains('{')) {
      val bookmark = pos
      consumeExpected('{')
      val q = parseQuantifierOrLiteralBrace()
      pos = bookmark
      q match {
        case _: QuantifierFixedLength | _: QuantifierVariableLength => true
        case _ => false
      }
    } else {
      false
    }
  }

  private def parseFactor(until: () => Boolean): RegexAST = {
    var start = pos
    var base = parseBase()
    base.position = Some(start)
    while (!eof() && !until()
        && (peek().exists(ch => ch == '*' || ch == '+' || ch == '?')
        || isValidQuantifierAhead())) {
      start = pos
      val quantifier = if (peek().contains('{')) {
        consumeExpected('{')
        parseQuantifierOrLiteralBrace().asInstanceOf[RegexQuantifier]
      } else {
        SimpleQuantifier(consume())
      }
      base = new RegexRepetition(base, quantifier, start)
      quantifier.position = Some(pos-1)
    }
    base
  }

  private def parseBase(): RegexAST = {
    val start = pos
    val base: RegexAST = consume() match {
      case '(' =>
        parseGroup()
      case '[' =>
        parseCharacterClass()
      case ']' =>
        RegexEscaped(']')
      case '}' =>
        RegexEscaped('}')
      case '\\' =>
        parseEscapedCharacter()
      case '\u0000' =>
        RegexGroup(false, RegexEscaped('0'), None)
      case '*' | '+' | '?' =>
        throw new RegexUnsupportedException(
          "Base expression cannot start with quantifier", Some(pos-1))
      case other =>
        RegexChar(other)
    }
    base.position = Some(start)
    base
  }

  private def parseGroup(): RegexAST = {
    var captureGroup = if (pos + 1 < pattern.length
        && pattern.charAt(pos) == '?'
        && pattern.charAt(pos+1) == ':') {
      pos += 2
      false
    } else {
      true
    }
    val lookahead = if (pos + 1 < pattern.length
        && "!=".contains(pattern.charAt(pos))) {
      pos += 1
      captureGroup = false
      pattern.charAt(pos-1) match {
        case '=' => Some(RegexPositiveLookahead)
        case '!' => Some(RegexNegativeLookahead)
      }
    } else {
      None
    }
    val term = parseUntil(() => peek().contains(')'))
    consumeExpected(')')
    RegexGroup(captureGroup, term, lookahead)
  }

  private def parseCharacterClass(): RegexCharacterClass = {
    val supportedMetaCharacters = "\\^-[]+."

    def getEscapedComponent(): RegexCharacterClassComponent = {
      peek() match {
        case Some('x') =>
          consumeExpected('x')
          val hexChar = parseHexDigit
          hexChar.codePoint match {
            case 0 => hexChar
            case codePoint => RegexChar(codePoint.toChar)
          }
        case Some('0') =>
          val octalChar = parseOctalDigit
          octalChar.codePoint match {
            case 0 => RegexHexDigit("00")
            case codePoint => RegexChar(codePoint.toChar)
          }
        case Some(ch) =>
          consumeExpected(ch) match {
            // NOTE: Should switch to ASCII mode to simplify and expand this fix
            case 'd' => RegexCharacterRange(RegexChar('0'), RegexChar('9'))
            // List of character literals with an escape from here, under "Characters"
            // https://docs.oracle.com/javase/8/docs/api/java/util/regex/Pattern.html
            case ch if escapeChars.contains(ch) =>
              RegexChar(escapeChars(ch))
            case ch =>
              if (supportedMetaCharacters.contains(ch)) {
                // an escaped metacharacter ('\\', '^', '-', ']', '+')
                RegexEscaped(ch)
              } else {
                throw new RegexUnsupportedException(
                  s"Unsupported escaped character '$ch' in character class", Some(pos-1))
              }
          }
        case None =>
          throw new RegexUnsupportedException(
                s"Unclosed character class", Some(pos))
      }
    }

    val start = pos
    val characterClass = new RegexCharacterClass(negated = false, characters = ListBuffer(), pos)
    // loop until the end of the character class or EOF
    var characterClassComplete = false
    while (!eof() && !characterClassComplete) {
      val ch = consume()
      ch match {
        case '[' =>
          // treat as a literal character and add to the character class
          characterClass.append(new RegexChar(ch, pos-1))
        case ']' if (!characterClass.negated && pos > start + 1) ||
            (characterClass.negated && pos > start + 2) =>
          // "[]" is not a valid character class
          // "[]a]" is a valid character class containing the characters "]" and "a"
          // "[^]a]" is a valid negated character class containing the characters "]" and "a"
          characterClassComplete = true
        case '^' if pos == start + 1 =>
          // Negates the character class, causing it to match a single character not listed in
          // the character class. Only valid immediately after the opening '['
          characterClass.negated = true
        case ch =>
          val nextChar: RegexCharacterClassComponent = ch match {
            case '\\' =>
              getEscapedComponent() match {
                case RegexChar(ch) if supportedMetaCharacters.contains(ch) =>
                  // A hex or octal representation of a meta character gets treated as an escaped
                  // char. Example: [\x5ea] is treated as [\^a], not just [^a]
                  RegexEscaped(ch)
                case other => other
              }
            case '&' =>
              peek() match {
                case Some('&') =>
                  throw new RegexUnsupportedException("" +
                    "cuDF does not support class intersection operator &&", Some(pos-1))
                case _ => // ignore
              }
              RegexChar('&')
            case '\u0000' =>
              RegexHexDigit("00")
            case ch =>
              RegexChar(ch)
          }
          nextChar.position = Some(pos-1)
          peek() match {
            case Some('-') =>
              consumeExpected('-')
              peek() match {
                case Some(']') =>
                  // '-' at end of class e.g. "[abc-]"
                  characterClass.append(nextChar)
                  characterClass.append('-')
                case Some('\\') =>
                  consumeExpected('\\')
                  characterClass.appendRange(nextChar, getEscapedComponent())
                case Some(end) =>
                  skip()
                  characterClass.appendRange(nextChar, RegexChar(end))
                case _ =>
                  throw new RegexUnsupportedException(
                    "Unexpected EOF while parsing character range", Some(pos))
              }
            case _ =>
              characterClass.append(nextChar)
          }
      }
    }
    if (!characterClassComplete) {
      throw new RegexUnsupportedException(s"Unclosed character class", Some(pos))
    }
    characterClass
  }


  /**
   * Parse a quantifier in one of the following formats:
   *
   * {n}
   * {n,}
   * {n,m} (only valid if m >= n)
   */
  private def parseQuantifierOrLiteralBrace(): RegexAST = {

    // assumes that '{' has already been consumed
    val start = pos

    def treatAsLiteralBrace() = {
      // this was not a quantifier, just a literal '{'
      pos = start + 1
      RegexChar('{')
    }

    consumeInt match {
      case Some(minLength) =>
        peek() match {
          case Some(',') =>
            consumeExpected(',')
            val max = consumeInt()
            if (peek().contains('}')) {
              consumeExpected('}')
              max match {
                case None =>
                  QuantifierVariableLength(minLength, None)
                case Some(m) =>
                  if (m >= minLength) {
                    QuantifierVariableLength(minLength, max)
                  } else {
                    treatAsLiteralBrace()
                  }
              }
            } else {
              treatAsLiteralBrace()
            }
          case Some('}') =>
            consumeExpected('}')
            QuantifierFixedLength(minLength)
          case _ =>
            treatAsLiteralBrace()
        }
      case None =>
        treatAsLiteralBrace()
    }
  }

  private def parseBackrefOrEscaped(): RegexAST = {
    val start = pos

    consumeInt match {
      case Some(refNum) =>
        RegexBackref(refNum)
      case None =>
        pos = start
        RegexChar('\\')
    }
  }

  private def parseBackrefOrLiteralDollar(): RegexAST = {
    val start = pos

    def treatAsLiteralDollar() = {
      pos = start
      RegexChar('$')
    }

    peek() match {
      case Some('{') =>
        consumeExpected('{')
        val num = consumeInt()
        if (peek().contains('}')) {
          consumeExpected('}')
          num match {
            case Some(n) =>
              RegexBackref(n)
            case _ =>
              treatAsLiteralDollar()
          }
        } else {
          treatAsLiteralDollar()
        }
      case Some(ch) if ch >= '1' && ch <= '9' =>
        val num = consumeInt()
        num match {
          case Some(n) =>
            RegexBackref(n)
          case _ =>
            treatAsLiteralDollar()
        }
      case _ =>
        treatAsLiteralDollar()
    }
  }

  private def parseEscapedCharacter(): RegexAST = {
    peek() match {
      case None =>
        throw new RegexUnsupportedException("Pattern may not end with trailing escape", Some(pos))
      case Some(ch) =>
        ch match {
          case 'A' | 'Z' | 'z' =>
            // string anchors
            consumeExpected(ch)
            RegexEscaped(ch)
          case 's' | 'S' | 'd' | 'D' | 'w' | 'W' | 'v' | 'V' | 'h' | 'H' | 'R' =>
            // meta sequences
            consumeExpected(ch)
            RegexEscaped(ch)
          case 'B' | 'b' =>
            // word boundaries
            consumeExpected(ch)
            RegexEscaped(ch)
          case '[' | ']' | '\\' | '^' | '$' | '.' | '|' | '?' | '*' | '+' | '(' | ')' | '{' | '}' =>
            // escaped metacharacter
            consumeExpected(ch)
            RegexEscaped(ch)
          case 'x' =>
            consumeExpected(ch)
            parseHexDigit
          case '0' =>
            parseOctalDigit
          case 'p' | 'P' =>
            parsePredefinedClass
          case _ if escapeChars.contains(ch) =>
            consumeExpected(ch)
            RegexChar(escapeChars(ch))
          case _ if regexPunct.contains(ch) =>
            // other punctuation
            // note that this may include metacharacters from earlier, this is just to
            // handle characters not covered by the previous cases earlier
            consumeExpected(ch)
            RegexEscaped(ch)
          case other =>
            throw new RegexUnsupportedException(
              s"Invalid or unsupported escape character '$other'", Some(pos - 1))
        }
    }
  }

  private def parsePredefinedClass: RegexCharacterClass = {
    val negated = consume().isUpper
    consumeExpected('{')
    val start = pos
    while(!eof() && pattern.charAt(pos).isLetter) {
      pos += 1
    }
    val className = pattern.substring(start, pos)
    def getCharacters(className: String): ListBuffer[RegexCharacterClassComponent] = {
      // Character lists from here:
      // https://docs.oracle.com/javase/8/docs/api/java/util/regex/Pattern.html
      className match {
        case "Lower" =>
          ListBuffer(RegexCharacterRange(RegexChar('a'), RegexChar('z')))
        case "Upper" =>
          ListBuffer(RegexCharacterRange(RegexChar('A'), RegexChar('Z')))
        case "ASCII" =>
          ListBuffer(RegexCharacterRange(RegexHexDigit("00"), RegexChar('\u007f')))
        case "Alpha" =>
          ListBuffer(getCharacters("Lower"), getCharacters("Upper")).flatten
        case "Digit" =>
          ListBuffer(RegexCharacterRange(RegexChar('0'), RegexChar('9')))
        case "Alnum" =>
          ListBuffer(getCharacters("Alpha"), getCharacters("Digit")).flatten
        case "Punct" =>
          val res:ListBuffer[RegexCharacterClassComponent] =
              ListBuffer(regexPunct.map(RegexChar): _*)
          res ++= ListBuffer(RegexEscaped('['), RegexEscaped(']'), RegexEscaped('\\'))
        case "Graph" =>
          ListBuffer(getCharacters("Alnum"), getCharacters("Punct")).flatten
        case "Print" =>
          val res = getCharacters("Graph")
          res += RegexChar('\u0020')
        case "Blank" =>
          ListBuffer(RegexChar(' '), RegexEscaped('t'))
        case "Cntrl" =>
          ListBuffer(RegexCharacterRange(RegexHexDigit("00"), RegexChar('\u001f')),
            RegexChar('\u007f'))
        case "XDigit" =>
          ListBuffer(RegexCharacterRange(RegexChar('0'), RegexChar('9')),
            RegexCharacterRange(RegexChar('a'), RegexChar('f')),
            RegexCharacterRange(RegexChar('A'), RegexChar('F')))
        case "Space" =>
          ListBuffer(" \t\n\u000B\f\r".map(RegexChar): _*)
        case _ =>
          throw new RegexUnsupportedException(
            s"Predefined character class ${className} is not supported", Some(start))
      }
    }
    consumeExpected('}')
    RegexCharacterClass(negated, characters = getCharacters(className))
  }

  private def isHexDigit(ch: Char): Boolean = ch.isDigit ||
    (ch >= 'a' && ch <= 'f') ||
    (ch >= 'A' && ch <= 'F')

  private def parseHexDigit: RegexHexDigit = {
    // \xhh      The character with hexadecimal value 0xhh
    // \x{h...h} The character with hexadecimal value 0xh...h
    //           (Character.MIN_CODE_POINT  <= 0xh...h <=  Character.MAX_CODE_POINT)

    val varHex = pattern.charAt(pos) == '{'
    if (varHex) {
      consumeExpected('{')
    }
    val start = pos
    while (!eof() && isHexDigit(pattern.charAt(pos))) {
      pos += 1
    }
    val hexDigit = pattern.substring(start, pos)
    if (varHex) {
      consumeExpected('}')
    } else if (hexDigit.length != 2) {
      throw new RegexUnsupportedException(s"Invalid hex digit: $hexDigit", Some(start))
    }

    val value = Integer.parseInt(hexDigit, 16)
    if (value < Character.MIN_CODE_POINT || value > Character.MAX_CODE_POINT) {
      throw new RegexUnsupportedException(s"Invalid hex digit: $hexDigit", Some(start))
    }
    new RegexHexDigit(hexDigit, start - 2)
  }

  private def isOctalDigit(ch: Char): Boolean = ch >= '0' && ch <= '7'

  private def parseOctalDigit: RegexOctalChar = {
    // \0n   The character with octal value 0n (0 <= n <= 7)
    // \0nn  The character with octal value 0nn (0 <= n <= 7)
    // \0mnn The character with octal value 0mnn (0 <= m <= 3, 0 <= n <= 7)

    def parseOctalDigits(n: Integer): RegexOctalChar = {
      val octal = pattern.substring(pos, pos + n)
      pos += n
      new RegexOctalChar(octal, pos)
    }

    if (!eof() && isOctalDigit(pattern.charAt(pos))) {
      if (pos + 1 < pattern.length && isOctalDigit(pattern.charAt(pos + 1))) {
        if (pos + 2 < pattern.length && isOctalDigit(pattern.charAt(pos + 2))
            && pattern.charAt(pos) <= '3') {
          if (pos + 3 < pattern.length && isOctalDigit(pattern.charAt(pos + 3))
              && pattern.charAt(pos+1) <= '3' && pattern.charAt(pos) == '0') {
            parseOctalDigits(4)
          } else {
            parseOctalDigits(3)
          }
        } else {
          parseOctalDigits(2)
        }
      } else {
        parseOctalDigits(1)
      }
    } else {
      throw new RegexUnsupportedException(
        "Invalid octal digit", Some(pos))
    }
  }

  /** Determine if we are at the end of the input */
  private def eof(): Boolean = pos == pattern.length

  /** Advance the index by one */
  private def skip(): Unit = {
    if (eof()) {
      throw new RegexUnsupportedException("Unexpected EOF", Some(pos))
    }
    pos += 1
  }

  /** Get the next character and advance the index by one */
  private def consume(): Char = {
    if (eof()) {
      throw new RegexUnsupportedException("Unexpected EOF", Some(pos))
    } else {
      pos += 1
      pattern.charAt(pos - 1)
    }
  }

  /** Consume the next character if it is the one we expect */
  private def consumeExpected(expected: Char): Char = {
    val consumed = consume()
    if (consumed != expected) {
      throw new RegexUnsupportedException(
        s"Expected '$expected' but found '$consumed'", Some(pos-1))
    }
    consumed
  }

  /** Peek at the next character without consuming it */
  private def peek(): Option[Char] = {
    if (eof()) {
      None
    } else {
      Some(pattern.charAt(pos))
    }
  }

  private def consumeInt(): Option[Int] = {
    val start = pos
    while (!eof() && peek().exists(_.isDigit)) {
      skip()
    }
    if (start == pos) {
      None
    } else {
      Some(pattern.substring(start, pos).toInt)
    }
  }

}

object RegexParser {
  private val regexpChars = Set('\u0000', '\\', '.', '^', '$', '\u0007', '\u001b', '\f')

  def parse(pattern: String): RegexAST = new RegexParser(pattern).parse

  def isRegExpString(s: String): Boolean = {

    def isRegExpString(ast: RegexAST): Boolean = ast match {
      case RegexChar(ch) => regexpChars.contains(ch)
      case RegexEscaped(_) => true
      case RegexSequence(parts) => parts.exists(isRegExpString)
      case _ => true
    }

    try {
      val parser = new RegexParser(s)
      val ast = parser.parse()
      isRegExpString(ast)
    } catch {
      case _: RegexUnsupportedException =>
        // if we cannot parse it then assume that it might be valid regexp
        true
    }
  }

  def toReadableString(x: String): String = {
    x.map {
      case '\r' => "\\r"
      case '\n' => "\\n"
      case '\t' => "\\t"
      case '\f' => "\\f"
      case '\u0000' => "\\u0000"
      case '\u000b' => "\\u000b"
      case '\u0085' => "\\u0085"
      case '\u2028' => "\\u2028"
      case '\u2029' => "\\u2029"
      case other => other
    }.mkString
  }

}

sealed trait RegexMode
object RegexFindMode extends RegexMode
object RegexReplaceMode extends RegexMode
object RegexSplitMode extends RegexMode

sealed trait RegexLookahead
object RegexNegativeLookahead extends RegexLookahead
object RegexPositiveLookahead extends RegexLookahead

sealed class RegexRewriteFlags(val emptyRepetition: Boolean)

/**
 * Transpile Java/Spark regular expression to a format that cuDF supports, or throw an exception
 * if this is not possible.
 *
 * @param mode  RegexFindMode    if matching only (rlike)
                RegexReplaceMode if performing a replacement (regexp_replace)
                RegexSplitMode   if performing a split (string_split)
 */
class CudfRegexTranspiler(mode: RegexMode) {
  private val regexMetaChars = ".$^[]\\|?*+(){}"
  private val regexPunct = "!\"#$%&'()*+,-./:;<=>?@[\\]^_`{|}~"
  private val escapeChars = Map('n' -> '\n', 'r' -> '\r', 't' -> '\t', 'f' -> '\f', 'a' -> '\u0007',
      'b' -> '\b', 'e' -> '\u001b')

  private def countCaptureGroups(regex: RegexAST): Int = {
    regex match {
      case RegexSequence(parts) => parts.foldLeft(0)((c, re) => c + countCaptureGroups(re))
      case RegexGroup(capture, base, _) =>
        if (capture) {
          1 + countCaptureGroups(base)
        } else {
          countCaptureGroups(base)
        }
      case _ => 0
    }
  }

  /**
   * Parse Java regular expression and translate into cuDF regular expression.
   *
   * @param pattern Regular expression that is valid in Java's engine
   * @param extractIndex extraction index for regular expression
   * @param repl Optional replacement pattern
   * @return Regular expression and optional replacement in cuDF format
   */
  def transpile(pattern: String, extractIndex: Option[Int], repl: Option[String]):
        (String, Option[String]) = {
    val (cudfRegex, replacement) = getTranspiledAST(pattern, extractIndex, repl)

    // write out to regex string, performing minor transformations
    // such as adding additional escaping
    (cudfRegex.toRegexString, replacement.map(_.toRegexString))
  }

  /**
   * Parse Java regular expression and translate into cuDF regular expression in AST form.
   *
   * @param pattern Regular expression that is valid in Java's engine
   * @param extractIndex extraction index for regular expression
   * @param repl Optional replacement pattern
   * @return Regular expression AST and optional replacement in cuDF format
   */
  def getTranspiledAST(
      pattern: String,
      extractIndex: Option[Int],
      repl: Option[String]): (RegexAST, Option[RegexReplacement]) = {
    // parse the source regular expression
    val regex = new RegexParser(pattern).parse()
    // if we have a replacement, parse the replacement string using the regex parser to account
    // for backrefs
    val replacement = repl.map(s => new RegexParser(s).parseReplacement(countCaptureGroups(regex)))

    // validate that the regex is supported by cuDF
    val cudfRegex = transpile(regex, extractIndex, replacement, None)

    (cudfRegex, replacement)
  }

  def transpileToSplittableString(e: RegexAST): Option[String] = {
    e match {
      case RegexEscaped(ch) if escapeChars.contains(ch) => Some(escapeChars(ch).toString)
      case RegexEscaped(ch) if regexPunct.contains(ch) => Some(ch.toString)
      case RegexChar(ch) if !regexMetaChars.contains(ch) => Some(ch.toString)
      case RegexSequence(parts) =>
        parts.foldLeft[Option[String]](Some("")) { (all, x) =>
          all match {
            case Some(current) =>
              transpileToSplittableString(x) match {
                case Some(y) => Some(current + y)
                case _ => None
              }
            case _ => None
          }
        }
      case _ => None
    }
  }

  def transpileToSplittableString(pattern: String): Option[String] = {
    try {
      val regex = new RegexParser(pattern).parse()
      transpileToSplittableString(regex)
    } catch {
      // treat as regex if we can't parse it
      case _: RegexUnsupportedException =>
        None
    }
  }

  private def isRepetition(e: RegexAST, checkZeroLength: Boolean): Boolean = {
    e match {
      case RegexRepetition(_, _) if !checkZeroLength => true
      case RegexRepetition(_, quantifier) => quantifier match {
        case SimpleQuantifier(ch) if "*?".contains(ch) => true
        case QuantifierFixedLength(length) if length == 0 => true
        case QuantifierVariableLength(min, _) if min == 0 => true
        case _ => false
      }
      case RegexGroup(_, term, _) => isRepetition(term, checkZeroLength)
      case RegexSequence(parts) if parts.nonEmpty => isRepetition(parts.last, checkZeroLength)
      case _ => false
    }
  }

  private def getUnsupportedRepetitionBaseOption(e: RegexAST): Option[RegexAST] = {
    e match {
      case RegexEscaped(ch) => ch match {
        case 'd' | 'w' | 's' | 'S' | 'h' | 'H' | 'v' | 'V' => None
        case _ => Some(e)
      }
      case RegexChar(a) if "$^".contains(a) =>
        // example: "$*"
        Some(e)

      case RegexRepetition(_, _) =>
        // example: "a*+"
        Some(e)

      case RegexSequence(parts) =>
        parts.foreach { part => getUnsupportedRepetitionBaseOption(part) match {
            case r @ Some(_) => return r
            case None =>
          }
        }
        None

      case RegexGroup(_, term, _) =>
        getUnsupportedRepetitionBaseOption(term)

      case _ => None
    }
  }

  private def getUnsupportedRepetitionBase(e: RegexAST): RegexAST = {
    getUnsupportedRepetitionBaseOption(e) match {
      case None => throw new NoSuchElementException(
        s"Expected repetition base ${e.toRegexString} to be unsupported but was actully supported")
      case Some(unsupportedTerm) => unsupportedTerm
    }
  }

  private def isSupportedRepetitionBase(e: RegexAST): Boolean = {
    getUnsupportedRepetitionBaseOption(e) match {
      case None => true
      case _ => false
    }
  }

  private val lineTerminatorChars = Seq('\n', '\r', '\u0085', '\u2028', '\u2029')

  // from Java 8 documention: a line terminator is a 1 to 2 character sequence that marks
  // the end of a line of an input character sequence.
  // this method produces a RegexAST which outputs a regular expression to match any possible
  // combination of line terminators
  private def lineTerminatorMatcher(exclude: Set[Char], excludeCRLF: Boolean,
      capture: Boolean): RegexAST = {
    val terminatorChars = new ListBuffer[RegexCharacterClassComponent]()
    terminatorChars ++= lineTerminatorChars.filter(!exclude.contains(_)).map(RegexChar)

    if (terminatorChars.size == 0 && excludeCRLF) {
      RegexEmpty()
    } else if (terminatorChars.size == 0) {
      RegexGroup(capture = capture, RegexSequence(ListBuffer(RegexChar('\r'), RegexChar('\n'))),
          None)
    } else if (excludeCRLF) {
      RegexGroup(capture = capture,
        RegexCharacterClass(negated = false, characters = terminatorChars),
        None
      )
    } else {
      RegexGroup(capture = capture, RegexParser.parse("\r|\u0085|\u2028|\u2029|\r\n"), None)
    }
  }

  private def negateCharacterClass(
      components: ListBuffer[RegexCharacterClassComponent]): RegexAST = {
    // There are differences between cuDF and Java handling of `\r`
    // in negated character classes. The expression `[^a]` will match
    // `\r` in Java but not in cuDF, so we replace `[^a]` with
    // `(?:[\r]|[^a])`.
    //
    // Examples:
    //
    // `[^a]`     => `(?:[\r]|[^a])`
    // `[^a\n]`   => `(?:[\r]|[^a\n])`
    //
    // If the negated character class contains `\r` then there is no transformation:
    //
    // `[^a\r]`   => `[^a\r]`
    // `[^a\r\n]` => `[^a\r\n]`

    val componentsWithoutLinefeed = components.filterNot {
      case RegexChar(ch) => ch == '\r'
      case RegexEscaped(ch) => ch == 'r'
      case RegexCharacterRange(startRegex, RegexChar(end)) =>
        val start = startRegex match {
          case RegexChar(ch) => ch
          case r @ RegexOctalChar(_) => r.codePoint.toChar
          case r @ RegexHexDigit(_) => r.codePoint.toChar
          case other => throw new RegexUnsupportedException(
            s"Unexpected expression at start of character range: ${other.toRegexString}",
            other.position)
        }
        start <= '\r' && end >= '\r'
      case _ =>
        false
    }

    if (componentsWithoutLinefeed.length != components.length) {
      // no modification needed in this case
      RegexCharacterClass(negated = true, ListBuffer(components.toSeq: _*))
    } else {
      RegexGroup(capture = false,
        RegexChoice(
          RegexCharacterClass(negated = false,
            characters = ListBuffer(RegexChar('\r'))),
          RegexCharacterClass(negated = true, ListBuffer(components.toSeq: _*))), None)
    }
  }

  private def transpile(regex: RegexAST, extractIndex: Option[Int],
      replacement: Option[RegexReplacement],
      previous: Option[RegexAST]): RegexAST = {

    def containsBeginAnchor(regex: RegexAST): Boolean = {
      contains(regex, {
        case RegexChar('^') | RegexEscaped('A') => true
        case _ => false
      })
    }

    def containsEndAnchor(regex: RegexAST): Boolean = {
      contains(regex, {
        case RegexChar('$') | RegexEscaped('z') | RegexEscaped('Z') => true
        case _ => false
      })
    }

    def containsNewline(regex: RegexAST): Boolean = {
      contains(regex, {
        case RegexChar('\r') | RegexEscaped('r') => true
        case RegexChar('\n') | RegexEscaped('n') => true
        case RegexChar('\u0085') | RegexChar('\u2028') | RegexChar('\u2029') => true
        case RegexEscaped('s') | RegexEscaped('v') | RegexEscaped('R') => true
        case RegexEscaped('W') | RegexEscaped('D') |
          RegexEscaped('S') | RegexEscaped('V') =>
          // these would get transpiled to negated character classes
          // that include newlines
          true
        case RegexCharacterClass(true, _) => true
        case _ => false
      })
    }

    def containsEmpty(regex: RegexAST): Boolean = {
      contains(regex, {
        case RegexRepetition(_, term) => term match {
          case SimpleQuantifier('*') | SimpleQuantifier('?') => true
          case QuantifierFixedLength(0) => true
          case QuantifierVariableLength(0, _) => true
          case _ => false
        }
        case _ => false
      })
    }

    // check a pair of regex ast nodes for unsupported combinations
    // of end string/line anchors and newlines or optional items
    def checkEndAnchorContext(r1: RegexAST, r2: RegexAST): Unit = {
      if ((containsEndAnchor(r1) &&
          (containsNewline(r2) || containsEmpty(r2) || containsBeginAnchor(r2))) ||
        (containsEndAnchor(r2) &&
          (containsNewline(r1) || containsBeginAnchor(r1)))) {
        throw new RegexUnsupportedException(
          s"End of line/string anchor is not supported in this context: " +
            s"${toReadableString(r1.toRegexString)}" +
            s"${toReadableString(r2.toRegexString)}", r1.position)
      }
    }

    def checkEndAnchorContextSplit(r1: RegexAST, r2: RegexAST): Unit = {
      if ((containsEndAnchor(r1) &&
          (containsNewline(r2) || containsEmpty(r2) || containsBeginAnchor(r2))) ||
        (containsEndAnchor(r2) &&
          (containsNewline(r1) || containsEmpty(r1) || containsBeginAnchor(r1)))) {
        throw new RegexUnsupportedException(
          s"End of line/string anchor is not supported in this context: " +
            s"${toReadableString(r1.toRegexString)}" +
            s"${toReadableString(r2.toRegexString)}", r1.position)
      }
    }

    def checkUnsupported(regex: RegexAST): Unit = {
      regex match {
        case RegexSequence(parts) =>
          for (i <- 1 until parts.length) {
            if (mode == RegexSplitMode) {
              checkEndAnchorContextSplit(parts(i - 1), parts(i))
            } else {
              checkEndAnchorContext(parts(i - 1), parts(i))
            }
          }
        case RegexChoice(l, r) =>
          checkUnsupported(l)
          checkUnsupported(r)
        case RegexGroup(_, term, _) => checkUnsupported(term)
        case RegexRepetition(ast, _) => checkUnsupported(ast)
        case RegexCharacterClass(_, components) =>
          for (i <- 1 until components.length) {
            if (mode == RegexSplitMode) {
              checkEndAnchorContextSplit(components(i - 1), components(i))
            } else {
              checkEndAnchorContext(components(i - 1), components(i))
            }
          }
        case _ =>
          // ignore
      }
    }

    def isEmptyRepetition(regex: RegexAST): Boolean = {
      regex match {
        case RegexRepetition(_, term) => term match {
          case SimpleQuantifier('*') | SimpleQuantifier('?') => true
          case QuantifierFixedLength(0) => true
          case QuantifierVariableLength(0, _) => true
          case _ => false
        }
        case RegexGroup(_, term, _) =>
          isEmptyRepetition(term)
        case RegexSequence(parts) =>
          parts.forall(isEmptyRepetition)
        case RegexChoice(l, r) =>
          isEmptyRepetition(l) || isEmptyRepetition(r)
        case _ => false
      }
    }

    checkUnsupported(regex)

    var current = 0
    // capture groups can be nested, so we need to do this logic outside of the rewrite
    def updateGroupsForExtract(regex: RegexAST, n: Int): RegexAST = {
      regex match {
        case RegexGroup(capture, term, lookahead) if capture => {
          current += 1
          RegexGroup(n == current, updateGroupsForExtract(term, n), lookahead)
        }
        case RegexSequence(parts) =>
          RegexSequence(parts.map(updateGroupsForExtract(_, n)))
        case RegexRepetition(term, quantifier) =>
          RegexRepetition(updateGroupsForExtract(term, n), quantifier)
        case _ => regex
      }
    }

    val withUpdatedGroups = extractIndex match {
      case Some(n) =>
        updateGroupsForExtract(regex, n)
      case _ => regex
    }

    val flags = new RegexRewriteFlags(isEmptyRepetition(regex))

    rewrite(withUpdatedGroups, replacement, previous, flags)
  }

  private def rewrite(regex: RegexAST, replacement: Option[RegexReplacement],
      previous: Option[RegexAST], flags: RegexRewriteFlags): RegexAST = {
    regex match {

      case RegexChar(ch) => ch match {
        case '.' =>
          // workaround for https://github.com/rapidsai/cudf/issues/9619
          val terminatorChars = new ListBuffer[RegexCharacterClassComponent]()
          terminatorChars ++= lineTerminatorChars.map(RegexChar)
          RegexCharacterClass(negated = true, terminatorChars)
        case '$' if mode == RegexSplitMode =>
          RegexEscaped('Z')
        case '$' =>
          // in the case of the line anchor $, the JVM has special conditions when handling line
          // terminators in and around the anchor
          // this handles cases where the line terminator characters are *before* the anchor ($)
          // NOTE: this applies to when using *standard* mode. In multiline mode, all these
          // conditions will change. Currently Spark does not use multiline mode.
          previous match {
            case Some(RegexChar('$')) | Some(RegexEscaped('Z')) =>
              // repeating the line anchor in cuDF (for example b$$) causes matches to fail, but in
              // Java, it's treated as a single (b$ and b$$ are synonymous), so we create
              // an empty RegexAST that outputs to empty string
              RegexEmpty()
            case Some(RegexChar(ch)) if mode == RegexReplaceMode
                && lineTerminatorChars.contains(ch) =>
                throw new RegexUnsupportedException("Regex sequences with a line terminator "
                    + "character followed by '$' are not supported in replace mode", regex.position)
            case Some(RegexChar(ch)) if ch == '\r' =>
              // when using the the CR (\r), it prevents the line anchor from handling any other
              // line terminator sequences, so we just output the anchor and we are finished
              // for example: \r$ -> \r$ (no transpilation)
              RegexChar('$')
            case Some(RegexChar(ch)) if lineTerminatorChars.contains(ch) =>
              // when using any other line terminator character, you can match any of the other
              // line terminator characters individually as part of the line anchor match.
              // for example: \n$ -> \n[\r\u0085\u2028\u2029]?$
              if (mode == RegexReplaceMode) {
                replacement match {
                  case Some(rr) => rr.appendBackref(rr.numCaptureGroups + 1)
                  case _ =>
                }
              }
              RegexSequence(ListBuffer(
                RegexRepetition(lineTerminatorMatcher(Set(ch), true,
                    mode == RegexReplaceMode), SimpleQuantifier('?')),
                RegexChar('$')))
            case Some(RegexEscaped('b')) | Some(RegexEscaped('B')) =>
              throw new RegexUnsupportedException(
                      "Regex sequences with \\b or \\B not supported around $", regex.position)
            case _ =>
              // otherwise by default we can match any or none the full set of line terminators
              if (mode == RegexReplaceMode) {
                replacement match {
                  case Some(rr) => rr.appendBackref(rr.numCaptureGroups + 1)
                  case _ =>
                }
              }
              RegexSequence(ListBuffer(
                RegexRepetition(lineTerminatorMatcher(Set.empty, false,
                    mode == RegexReplaceMode), SimpleQuantifier('?')),
                RegexChar('$')))
          }
        case '^' if mode == RegexSplitMode =>
          RegexEscaped('A')
        case '\r' | '\n' if mode == RegexFindMode =>
          previous match {
            case Some(RegexChar('$')) =>
              RegexEmpty()
            case _ =>
              regex
          }
        case _ =>
          regex
      }

      case r @ RegexOctalChar(digits) =>
        val octal = if (digits.charAt(0) == '0' && digits.length == 4) {
          digits.substring(1)
        } else  {
          digits
        }

        if (regexMetaChars.map(_.toInt).contains(r.codePoint)) {
          RegexEscaped(r.codePoint.toChar)
        } else if(r.codePoint >= 128) {
          RegexChar(r.codePoint.toChar)
        } else {
          RegexOctalChar(octal)
        }

      case r @ RegexHexDigit(_) =>
        if (regexMetaChars.map(_.toInt).contains(r.codePoint)) {
          RegexEscaped(r.codePoint.toChar)
        } else if (r.codePoint >= 128) {
          // cuDF only supports 0x00 to 0x7f hexidecimal chars
          RegexChar(r.codePoint.toChar)
        } else {
          RegexHexDigit(String.format("%02x", Int.box(r.codePoint)))
        }

      case RegexEscaped(ch) => ch match {
        case 'd' | 'D' =>
          // cuDF is not compatible with Java for \d  so we transpile to Java's definition
          // of [0-9]
          // https://github.com/rapidsai/cudf/issues/10894
          val components = ListBuffer[RegexCharacterClassComponent](
            RegexCharacterRange(RegexChar('0'), RegexChar('9')))
          if (ch.isUpper) {
            negateCharacterClass(components)
          } else {
            RegexCharacterClass(negated = false, components)
          }
        case 'w' | 'W' =>
          // cuDF is not compatible with Java for \w so we transpile to Java's definition
          // of `[a-zA-Z_0-9]`
          val components = ListBuffer[RegexCharacterClassComponent](
            RegexCharacterRange(RegexChar('a'), RegexChar('z')),
            RegexCharacterRange(RegexChar('A'), RegexChar('Z')),
            RegexChar('_'),
            RegexCharacterRange(RegexChar('0'), RegexChar('9')))
          if (ch.isUpper) {
            negateCharacterClass(components)
          } else {
            RegexCharacterClass(negated = false, components)
          }
        case 'b' | 'B' if mode == RegexSplitMode =>
          // see https://github.com/NVIDIA/spark-rapids/issues/5478
          throw new RegexUnsupportedException(
              "Word boundaries are not supported in split mode", regex.position)
        case 'b' | 'B' =>
          previous match {
            case Some(RegexEscaped(ch)) if "DWSHV".contains(ch) =>
              throw new RegexUnsupportedException(
                  "Word boundaries around \\D, \\S,\\W, \\H, or \\V are not supported",
                  regex.position)
            case Some(RegexCharacterClass(negated, _)) if negated =>
              throw new RegexUnsupportedException(
                  "Word boundaries around negated character classes are not supported",
                  regex.position)
            case _ =>
              RegexEscaped(ch)
          }
        case 'z' if mode == RegexSplitMode =>
          RegexEscaped('Z')
        case 'z' =>
          // cuDF does not support "\z" except for in split mode
          throw new RegexUnsupportedException(
            "\\z is not supported on GPU for find or replace",
            regex.position)
        case 'Z' =>
          // \Z is really a synonymn for $. It's used in Java to preserve that behavior when
          // using modes that change the meaning of $ (such as MULTILINE or UNIX_LINES)
          previous match {
            case Some(RegexEscaped('Z')) =>
              RegexEmpty()
            case _ =>
              rewrite(RegexChar('$'), replacement, previous, flags)
          }
        case 's' | 'S' =>
          // whitespace characters
          val chars: ListBuffer[RegexCharacterClassComponent] = ListBuffer(
            RegexChar(' '), RegexChar('\u000b'))
          chars ++= Seq('n', 't', 'r', 'f').map(RegexEscaped)
          if (ch.isUpper) {
            negateCharacterClass(chars)
          } else {
            RegexCharacterClass(negated = false, characters = chars)
          }
        case 'h' | 'H' =>
          // horizontal whitespace
          // see https://docs.oracle.com/javase/8/docs/api/java/util/regex/Pattern.html
          // under "Predefined character classes"
          val chars: ListBuffer[RegexCharacterClassComponent] = ListBuffer(
            RegexChar(' '), RegexChar('\u00A0'), RegexChar('\u1680'), RegexChar('\u180e'),
            RegexChar('\u202f'), RegexChar('\u205f'), RegexChar('\u3000')
          )
          chars += RegexEscaped('t')
          chars += RegexCharacterRange(RegexChar('\u2000'), RegexChar('\u200a'))
          if (ch.isUpper) {
            negateCharacterClass(chars)
          } else {
            RegexCharacterClass(negated = false, characters = chars)
          }
        case 'v' | 'V' =>
          // vertical whitespace
          // see https://docs.oracle.com/javase/8/docs/api/java/util/regex/Pattern.html
          // under "Predefined character classes"
          val chars: ListBuffer[RegexCharacterClassComponent] = ListBuffer(
            RegexChar('\u000B'), RegexChar('\u0085'), RegexChar('\u2028'), RegexChar('\u2029')
          )
          chars ++= Seq('n', 'f', 'r').map(RegexEscaped)
          if (ch.isUpper) {
            negateCharacterClass(chars)
          } else {
            RegexCharacterClass(negated = false, characters = chars)
          }
        case 'R' =>
          // linebreak sequence
          // see https://docs.oracle.com/javase/8/docs/api/java/util/regex/Pattern.html
          // under "Linebreak matcher"
          val l = RegexSequence(ListBuffer(RegexChar('\u000D'), RegexChar('\u000A')))
          val r = RegexCharacterClass(false, ListBuffer[RegexCharacterClassComponent](
            RegexChar('\u000A'), RegexChar('\u000B'), RegexChar('\u000C'), RegexChar('\u000D'),
            RegexChar('\u0085'), RegexChar('\u2028'), RegexChar('\u2029')
          ))
          RegexGroup(true, RegexChoice(l, r), None)
        case _ if escapeChars.contains(ch) =>
          RegexChar(escapeChars(ch))
        case _ if regexPunct.contains(ch) && !regexMetaChars.contains(ch) =>
          RegexChar(ch)
        case _ =>
          regex
      }

      case RegexCharacterRange(_, _) =>
        regex

      case RegexCharacterClass(negated, characters) =>
        characters.foreach {
          case r @ RegexChar(ch) if ch == '[' || ch == ']' =>
            // examples:
            // - "[a[]" should match the literal characters "a" and "["
            // - "[a-b[c-d]]" is supported by Java but not cuDF
            throw new RegexUnsupportedException(
              "Nested character classes are not supported", r.position)
          case _ =>
        }
        val components = ListBuffer(characters.toSeq
          .map {
            case r @ RegexChar(ch) if "^$.".contains(ch) => r
            case ch => rewrite(ch, replacement, None, flags) match {
              case valid: RegexCharacterClassComponent => valid
              case _ =>
                // this can happen when a character class contains a meta-sequence such as
                // `\s` that gets transpiled into another character class
                throw new RegexUnsupportedException("Character class contains one or more " +
                  "characters that cannot be transpiled to supported character-class components",
                  ch.position)
            }
          }: _*)

        if (negated) {
          negateCharacterClass(components)
        } else {
          RegexCharacterClass(negated, components)
        }

      case sequence @ RegexSequence(parts) =>
        if (parts.isEmpty) {
          // examples: "", "()", "a|", "|b"
          throw new RegexUnsupportedException("Empty sequence not supported",
            sequence.position)
        }
        if (isRegexChar(parts.head, '|')) {
          // example: "|b"
          throw new RegexUnsupportedException("Choice with one empty side not supported",
            parts.head.position)
        }
        if (isRegexChar(parts.last, '|')) {
          // example: "a|"
          throw new RegexUnsupportedException("Choice with one empty side not supported",
            parts.last.position)
        }
        if (isRegexChar(parts.head, '{')) {
          // example: "{"
          // cuDF would treat this as a quantifier even though in this
          // context (being at the start of a sequence) it is not quantifying anything
          // note that we could choose to escape this in the transpiler rather than
          // falling back to CPU
          throw new RegexUnsupportedException("Token preceding '{' is not quantifiable",
            parts.head.position)
        }
        if (parts.forall(isBeginOrEndLineAnchor)) {
          throw new RegexUnsupportedException(
            "Sequences that only contain '^' or '$' are not supported", sequence.position)
        }

        def popBackrefIfNecessary(capture: Boolean): Unit = {
          if (mode == RegexReplaceMode && !capture) {
            replacement match {
              case Some(repl) =>
                repl.popBackref()
              case _ =>
            }
          }
        }

        // Special handling for line anchor ($)
        // This code is implemented here because to make it work in cuDF, we have to reorder
        // the items in the regex.
        // In the JVM, regexes like "\n$" and "$\n" have similar treatment
        RegexSequence(parts.foldLeft((new ListBuffer[RegexAST](),
          Option.empty[RegexAST]))((m, part) => {
            val (r, last) = m
            last match {
              // when the previous character is a line anchor ($), the JVM has special handling
              // when matching against line terminator characters
              case Some(RegexChar('$')) | Some(RegexEscaped('Z')) =>
                val j = r.lastIndexWhere {
                  case RegexEmpty() => false
                  case _ => true
                }
                part match {
                  case RegexGroup(capture, RegexSequence(
                      ListBuffer(RegexCharacterClass(true, parts))), _)
                      if parts.forall(!isBeginOrEndLineAnchor(_)) =>
                    r(j) = RegexSequence(ListBuffer(lineTerminatorMatcher(Set.empty, true, capture),
                        RegexChar('$')))
                    popBackrefIfNecessary(capture)
                  case RegexGroup(capture, RegexCharacterClass(true, parts), _)
                      if parts.forall(!isBeginOrEndLineAnchor(_)) =>
                    r(j) = RegexSequence(ListBuffer(lineTerminatorMatcher(Set.empty, true, capture),
                        RegexChar('$')))
                    popBackrefIfNecessary(capture)
                  case RegexCharacterClass(true, parts)
                      if parts.forall(!isBeginOrEndLineAnchor(_)) =>
                    r(j) = RegexSequence(
                      ListBuffer(lineTerminatorMatcher(Set.empty, true, false), RegexChar('$')))
                    popBackrefIfNecessary(false)
                  case RegexChar(ch) if ch == '\n' =>
                    // what's really needed here is negative lookahead, but that is not
                    // supported by cuDF
                    // in this case: $\n would transpile to (?!\r)\n$
                    throw new RegexUnsupportedException("Regex sequence $\\n is not supported",
                      part.position)
                  case RegexChar(ch) if "\r\u0085\u2028\u2029".contains(ch) =>
                    r(j) = RegexSequence(
                      ListBuffer(
                        rewrite(part, replacement, None, flags),
                        RegexSequence(ListBuffer(
                          RegexRepetition(lineTerminatorMatcher(Set(ch), true, false),
                            SimpleQuantifier('?')), RegexChar('$')))))
                    popBackrefIfNecessary(false)
                  case RegexEscaped('z') =>
                    // \Z\z or $\z transpiles to $
                    r(j) = RegexChar('$')
                    popBackrefIfNecessary(false)
                  case RegexEscaped(a) if "bB".contains(a) =>
                    throw new RegexUnsupportedException(
                      "Regex sequences with \\b or \\B not supported around $", part.position)
                  case _ =>
                    r.append(rewrite(part, replacement, last, flags))
                }
              case _ =>
                r.append(rewrite(part, replacement, last, flags))
            }
            r.last match {
              case RegexEmpty() =>
                (r, last)
              case _ =>
                (r, Some(part))
            }
        })._1)

      case RegexRepetition(base, quantifier) => (base, quantifier) match {
        case (_, SimpleQuantifier(ch)) if mode == RegexSplitMode
            && flags.emptyRepetition && "?*".contains(ch) =>
          // example: pattern " ?", input "] b[", replace with "X":
          // java: X]XXbX[X
          // cuDF: XXXX] b[
          // see https://github.com/NVIDIA/spark-rapids/issues/4884
          throw new RegexUnsupportedException(
            "regexp_split on GPU does not support empty match repetition consistently with Spark",
            quantifier.position)

        case (_, QuantifierVariableLength(0, _)) if mode == RegexSplitMode
            && flags.emptyRepetition =>
          // see https://github.com/NVIDIA/spark-rapids/issues/4884
          throw new RegexUnsupportedException(
            "regexp_split on GPU does not support empty match repetition consistently with Spark",
            quantifier.position)

        case (_, QuantifierVariableLength(0, Some(0))) if mode != RegexFindMode =>
          throw new RegexUnsupportedException(
            "regex_replace and regex_split on GPU do not support repetition with {0,0}",
            quantifier.position)

        case (_, QuantifierFixedLength(0)) if mode != RegexFindMode =>
          throw new RegexUnsupportedException(
            "regex_replace and regex_split on GPU do not support repetition with {0}",
            quantifier.position)

        case (RegexGroup(capture, term, _), SimpleQuantifier(ch))
            if "+*".contains(ch) && !isSupportedRepetitionBase(term) =>
          (term, ch) match {
            // \Z is not supported in groups
            case (RegexEscaped('A'), '+') |
                (RegexSequence(ListBuffer(RegexEscaped('A'))), '+') =>
              // (\A)+ can be transpiled to (\A) (dropping the repetition)
              // we use rewrite(...) here to handle logic regarding modes
              // (\A is not supported in RegexSplitMode)
              RegexGroup(capture, rewrite(term, replacement, previous, flags), None)
            // NOTE: (\A)* can be transpiled to (\A)?
            // however, (\A)? is not supported in libcudf yet
            case _ =>
              val unsupportedTerm = getUnsupportedRepetitionBase(term)
              throw new RegexUnsupportedException(
                s"cuDF does not support repetition of group containing: " +
                  s"${unsupportedTerm.toRegexString}", term.position)
          }
        case (RegexGroup(capture, term, _), QuantifierVariableLength(n, _))
            if !isSupportedRepetitionBase(term) =>
          term match {
            // \Z is not supported in groups
            case RegexEscaped('A') |
              RegexSequence(ListBuffer(RegexEscaped('A'))) if n > 0 =>
              // (\A){1,} can be transpiled to (\A) (dropping the repetition)
              // we use rewrite(...) here to handle logic regarding modes
              // (\A is not supported in RegexSplitMode)
              RegexGroup(capture, rewrite(term, replacement, previous, flags), None)
            // NOTE: (\A)* can be transpiled to (\A)?
            // however, (\A)? is not supported in libcudf yet
            case _ =>
              val unsupportedTerm = getUnsupportedRepetitionBase(term)
              throw new RegexUnsupportedException(
                s"cuDF does not support repetition of group containing: " +
                  s"${unsupportedTerm.toRegexString}", term.position)
          }
        case (RegexGroup(capture, term, _), QuantifierFixedLength(n))
            if !isSupportedRepetitionBase(term) =>
          term match {
            // \Z is not supported in groups
            case RegexEscaped('A') |
              RegexSequence(ListBuffer(RegexEscaped('A'))) if n > 0 =>
              // (\A){1,} can be transpiled to (\A) (dropping the repetition)
              // we use rewrite(...) here to handle logic regarding modes
              // (\A is not supported in RegexSplitMode)
              RegexGroup(capture, rewrite(term, replacement, previous, flags), None)
            // NOTE: (\A)* can be transpiled to (\A)?
            // however, (\A)? is not supported in libcudf yet
            case _ =>
              val unsupportedTerm = getUnsupportedRepetitionBase(term)
              throw new RegexUnsupportedException(
                s"cuDF does not support repetition of group containing: " +
                  s"${unsupportedTerm.toRegexString}", term.position)
          }
        case (RegexGroup(_, term, _), SimpleQuantifier(ch)) if ch == '?' =>
          if (isEntirelyWordBoundary(term) || isEntirelyLineAnchor(term)) {
            throw new RegexUnsupportedException(
                s"cuDF does not support repetition of: ${term.toRegexString}", term.position)
          }
          RegexRepetition(rewrite(base, replacement, None, flags), quantifier)
        case (RegexEscaped(ch), SimpleQuantifier('+')) if "AZ".contains(ch) =>
          // \A+ can be transpiled to \A (dropping the repetition)
          // \Z+ can be transpiled to \Z (dropping the repetition)
          // we use rewrite(...) here to handle logic regarding modes
          // (\A and \Z are not supported in RegexSplitMode)
          rewrite(base, replacement, previous, flags)
        // NOTE: \A* can be transpiled to \A?
        // however, \A? is not supported in libcudf yet
        case (RegexEscaped(ch), QuantifierFixedLength(n)) if n > 0 && "AZ".contains(ch) =>
          // \A{2} can be transpiled to \A (dropping the repetition)
          // \Z{2} can be transpiled to \Z (dropping the repetition)
          rewrite(base, replacement, previous, flags)
        case (RegexEscaped(ch), QuantifierVariableLength(n,_)) if n > 0 && "AZ".contains(ch) =>
          // \A{1,5} can be transpiled to \A (dropping the repetition)
          // \Z{1,} can be transpiled to \Z (dropping the repetition)
          rewrite(base, replacement, previous, flags)
        case _ if isSupportedRepetitionBase(base) =>
          RegexRepetition(rewrite(base, replacement, None, flags), quantifier)
        case (RegexRepetition(_, SimpleQuantifier('*')), SimpleQuantifier('+')) =>
          throw new RegexUnsupportedException("Possessive quantifier *+ not supported",
            quantifier.position)
        case (RegexRepetition(_, SimpleQuantifier('*')), SimpleQuantifier('?')) =>
          throw new RegexUnsupportedException("Lazy quantifier *? not supported",
            quantifier.position)
        case _ =>
          throw new RegexUnsupportedException("Preceding token cannot be quantified",
            quantifier.position)

      }

      case RegexChoice(l, r) =>
        val ll = rewrite(l, replacement, None, flags)
        val rr = rewrite(r, replacement, None, flags)

        // cuDF does not support zero-length repetition in replace or split mode
        // cuDF does support +, fixed-length, and variable length with min > 0
        if (mode != RegexFindMode) {
          if (isRepetition(ll, true)) {
            throw new RegexUnsupportedException(
              "cuDF does not support replace or split with zero-length repetition on one side of a"
              + " choice",
              l.position)
          } else if (isRepetition(rr, true)) {
            throw new RegexUnsupportedException(
              "cuDF does not support replace or split with zero-length repetition on one side of a"
              + " choice",
              r.position)
          }
        }

        if (mode == RegexSplitMode) {
          if (beginsWithLineAnchor(ll) || beginsWithLineAnchor(rr) ||
              endsWithLineAnchor(ll) || endsWithLineAnchor(rr)) {
            throw new RegexUnsupportedException(
              "cuDF does not support either side of a choice containing a line anchor in split "
               + "mode", l.position)
          }
        }

        // cuDF does not support terms ending with word boundaries on one side
        // of a choice, such as "\\b|a"
        if (endsWithWordBoundary(ll)) {
          throw new RegexUnsupportedException(
            "cuDF does not support terms ending with word boundaries on one side of a choice",
            l.position)
        } else if (endsWithWordBoundary(rr)) {
          throw new RegexUnsupportedException(
            "cuDF does not support terms ending with word boundaries on one side of a choice",
            r.position)
        }

        RegexChoice(ll, rr)

      case g @ RegexGroup(_, _, Some(lookahead)) =>
        val msg = lookahead match {
          case RegexPositiveLookahead =>
            "Positive lookahead groups are not supported"
          case RegexNegativeLookahead =>
            "Negative lookahead groups are not supported"
        }
        throw new RegexUnsupportedException(msg, g.position)

      case RegexGroup(capture, term, _) =>
        term match {
          case RegexSequence(parts) =>
            parts.foreach { part =>
              if (isBeginOrEndLineAnchor(part)) {
                throw new RegexUnsupportedException(
                  "Line and string anchors are not supported in capture groups", part.position)
              }
              part match {
                case RegexRepetition(base, quantifier) => (base, quantifier) match {
                  case (_, QuantifierVariableLength(0, Some(0))) =>
                    throw new RegexUnsupportedException(
                      "Repetition with {0,0} not supported in capture groups",
                      quantifier.position)

                  case (_, QuantifierFixedLength(0)) =>
                    throw new RegexUnsupportedException(
                      "Reptition with {0} not supported in capture groups",
                      quantifier.position)
                  case _ =>
                }
                case _ =>
              }
            }
            RegexGroup(capture, rewrite(term, replacement, None, flags), None)
          case _ =>
            RegexGroup(capture, rewrite(term, replacement, None, flags), None)
        }

      case other =>
        throw new RegexUnsupportedException(s"Unhandled expression in transpiler: $other",
          other.position)
    }
  }

  private def contains(regex: RegexAST, f: RegexAST => Boolean): Boolean = {
    if (f(regex)) {
      true
    } else {
      regex match {
        case RegexSequence(parts) => parts.exists(x => contains(x, f))
        case RegexGroup(_, term, _) => contains(term, f)
        case RegexChoice(l, r) => contains(l, f) || contains(r, f)
        case RegexRepetition(term, _) => contains(term, f)
        case RegexCharacterClass(_, chars) => chars.exists(ch => contains(ch, f))
        case leaf => f(leaf)
      }
    }
  }

  private def isEntirely(regex: RegexAST, f: RegexAST => Boolean): Boolean = {
    regex match {
      case RegexSequence(parts) if parts.nonEmpty =>
        parts.forall(f)
      case RegexGroup(_, term, _) =>
        isEntirely(term, f)
      case _ => f(regex)
    }
  }

  private def isEntirelyWordBoundary(regex: RegexAST): Boolean = {
    isEntirely(regex, {
      case RegexEscaped(ch) if "bB".contains(ch) => true
      case _ => false
    })
  }

  private def isEntirelyLineAnchor(regex: RegexAST): Boolean = {
    isEntirely(regex, {
      case RegexEscaped('A') => true
      case other => isBeginOrEndLineAnchor(other)
    })
  }

  private def beginsWith(regex: RegexAST, f: RegexAST => Boolean): Boolean = {
    regex match {
      case RegexSequence(parts) if parts.nonEmpty =>
        val j = parts.indexWhere {
            case RegexEmpty() => false
            case _ => true
        }
        beginsWith(parts(j), f)
      case RegexGroup(_, term, _) =>
        beginsWith(term, f)
      case _ => f(regex)
    }

  }

  private def endsWith(regex: RegexAST, f: RegexAST => Boolean): Boolean = {
    regex match {
      case RegexSequence(parts) if parts.nonEmpty =>
        val j = parts.lastIndexWhere {
            case RegexEmpty() => false
            case _ => true
        }
        endsWith(parts(j), f)
      case RegexGroup(_, term, _) =>
        endsWith(term, f)
      case _ => f(regex)
    }
  }

  private def endsWithLineAnchor(e: RegexAST): Boolean = {
    endsWith(e, {
      case RegexEscaped(ch) if "AZ".contains(ch) => true
      case other => isBeginOrEndLineAnchor(other)
    })
  }

  private def beginsWithLineAnchor(e: RegexAST): Boolean = {
    beginsWith(e, {
      case RegexEscaped(ch) if "AZ".contains(ch) => true
      case other => isBeginOrEndLineAnchor(other)
    })
  }

  private def endsWithWordBoundary(e: RegexAST): Boolean = {
    endsWith(e, {
      case RegexEscaped(a) if "bB".contains(a) => true
      case _ => false
    })
  }

  private def isBeginOrEndLineAnchor(regex: RegexAST): Boolean = regex match {
    case RegexSequence(parts) => parts.nonEmpty && parts.forall(isBeginOrEndLineAnchor)
    case RegexGroup(_, term, _) => isBeginOrEndLineAnchor(term)
    case RegexChoice(l, r) => isBeginOrEndLineAnchor(l) && isBeginOrEndLineAnchor(r)
    case RegexRepetition(term, _) => isBeginOrEndLineAnchor(term)
    case RegexChar(ch) => ch == '^' || ch == '$'
    case RegexEscaped(ch) if "zZ".contains(ch) => true // \z gets translated to $
    case RegexEscaped(ch) if 'A' == ch => true
    case _ => false
  }

  private def isRegexChar(expr: RegexAST, value: Char): Boolean = expr match {
    case RegexChar(ch) => ch == value
    case _ => false
  }
}

sealed trait RegexAST {
  def children(): Seq[RegexAST]
  def toRegexString: String
  var position: Option[Int] = None
}

sealed case class RegexEmpty() extends RegexAST {
  override def children(): Seq[RegexAST] = Seq.empty
  override def toRegexString: String = ""
}

sealed case class RegexSequence(parts: ListBuffer[RegexAST]) extends RegexAST {
  def this(parts: ListBuffer[RegexAST], position: Int) = {
    this(parts)
    this.position = Some(position)
  }
  override def children(): Seq[RegexAST] = parts.toSeq
  override def toRegexString: String = parts.map(_.toRegexString).mkString
}

sealed case class RegexGroup(capture: Boolean, term: RegexAST,
    val lookahead: Option[RegexLookahead])
    extends RegexAST {
  def this(capture: Boolean, term: RegexAST) = {
    this(capture, term, None)
  }
  def this(capture: Boolean, term: RegexAST, position: Int) = {
    this(capture, term, None)
    this.position = Some(position)
  }
  def this(capture: Boolean, term: RegexAST, position: Int, lookahead: Option[RegexLookahead]) = {
    this(capture, term, lookahead)
    this.position = Some(position)
  }
  override def children(): Seq[RegexAST] = Seq(term)
  override def toRegexString: String = if (capture) {
    s"(${term.toRegexString})"
  } else if (lookahead.isDefined) {
    lookahead match {
      case Some(RegexPositiveLookahead) => s"(=${term.toRegexString})"
      case Some(RegexNegativeLookahead) => s"(!${term.toRegexString})"
      case _ => throw new IllegalStateException("Should not reach here")
    }
  } else {
    s"(?:${term.toRegexString})"
  }
}

sealed case class RegexChoice(a: RegexAST, b: RegexAST) extends RegexAST {
  def this(a: RegexAST, b: RegexAST, position: Int) = {
    this(a, b)
    this.position = Some(position)
  }
  override def children(): Seq[RegexAST] = Seq(a, b)
  override def toRegexString: String = s"${a.toRegexString}|${b.toRegexString}"
}

sealed case class RegexRepetition(a: RegexAST, quantifier: RegexQuantifier) extends RegexAST {
  def this(a: RegexAST, quantifier: RegexQuantifier, position: Int) = {
    this(a, quantifier)
    this.position = Some(position)
  }
  override def children(): Seq[RegexAST] = Seq(a)
  override def toRegexString: String = s"${a.toRegexString}${quantifier.toRegexString}"
}

sealed trait RegexQuantifier extends RegexAST

sealed case class SimpleQuantifier(ch: Char) extends RegexQuantifier {
  def this(ch: Char, position: Int) = {
    this(ch)
    this.position = Some(position)
  }
  override def children(): Seq[RegexAST] = Seq.empty
  override def toRegexString: String = ch.toString
}

sealed case class QuantifierFixedLength(length: Int)
    extends RegexQuantifier {
  def this(length: Int, position: Int) = {
    this(length)
    this.position = Some(position)
  }
  override def children(): Seq[RegexAST] = Seq.empty
  override def toRegexString: String = {
    s"{$length}"
  }
}

sealed case class QuantifierVariableLength(minLength: Int, maxLength: Option[Int])
    extends RegexQuantifier{
  def this(minLength: Int, maxLength: Option[Int], position: Int) = {
    this(minLength, maxLength)
    this.position = Some(position)
  }
  override def children(): Seq[RegexAST] = Seq.empty
  override def toRegexString: String = {
    maxLength match {
      case Some(max) =>
        s"{$minLength,$max}"
      case _ =>
        s"{$minLength,}"
    }
  }
}

sealed trait RegexCharacterClassComponent extends RegexAST

sealed case class RegexHexDigit(a: String) extends RegexCharacterClassComponent {
  def this(a: String, position: Int) = {
    this(a)
    this.position = Some(position)
  }
  val codePoint = Integer.parseInt(a, 16)

  override def children(): Seq[RegexAST] = Seq.empty
  override def toRegexString: String = {
    if (a.length == 2) {
      s"\\x$a"
    } else {
      s"\\x{$a}"
    }
  }
}

sealed case class RegexOctalChar(a: String) extends RegexCharacterClassComponent {
  def this(a: String, position: Int) = {
    this(a)
    this.position = Some(position)
  }
  val codePoint = Integer.parseInt(a, 8)

  override def children(): Seq[RegexAST] = Seq.empty
  override def toRegexString: String = s"\\$a"
}

sealed case class RegexChar(ch: Char) extends RegexCharacterClassComponent {
  def this(ch: Char, position: Int) = {
    this(ch)
    this.position = Some(position)
  }
  override def children(): Seq[RegexAST] = Seq.empty
  override def toRegexString: String = ch.toString
}

<<<<<<< HEAD
sealed case class RegexEscaped(a: Char) extends RegexCharacterClassComponent{
=======
sealed case class RegexEscaped(a: Char) extends RegexCharacterClassComponent {
>>>>>>> 599f8cf9
  def this(a: Char, position: Int) = {
    this(a)
    this.position = Some(position)
  }
  override def children(): Seq[RegexAST] = Seq.empty
  override def toRegexString: String = s"\\$a"
}

sealed case class RegexCharacterRange(start: RegexCharacterClassComponent,
    end: RegexCharacterClassComponent)
  extends RegexCharacterClassComponent{
  def this(start: RegexCharacterClassComponent,
<<<<<<< HEAD
      end: RegexCharacterClassComponent,
      position: Int) = {
=======
           end: RegexCharacterClassComponent,
           position: Int) = {
>>>>>>> 599f8cf9
    this(start, end)
    this.position = Some(position)
  }

  override def children(): Seq[RegexAST] = Seq.empty
  override def toRegexString: String =  s"${start.toRegexString}-${end.toRegexString}"
}

sealed case class RegexCharacterClass(
    var negated: Boolean,
    var characters: ListBuffer[RegexCharacterClassComponent])
  extends RegexAST {
  def this(
      negated: Boolean,
      characters: ListBuffer[RegexCharacterClassComponent],
      position: Int) = {
    this(negated, characters)
    this.position = Some(position)
  }

  override def children(): Seq[RegexAST] = characters.toSeq

  def append(ch: Char): Unit = {
    characters += RegexChar(ch)
  }

  def append(component: RegexCharacterClassComponent): Unit = {
    characters += component
  }

  def appendEscaped(ch: Char): Unit = {
    characters += RegexEscaped(ch)
  }

  def appendRange(start: RegexCharacterClassComponent,
      end: RegexCharacterClassComponent): Unit = {
    characters += RegexCharacterRange(start, end)
  }

  override def toRegexString: String = {
    val builder = new StringBuilder("[")
    if (negated) {
      builder.append("^")
    }
    for (a <- characters) {
      a match {
        case RegexChar(ch) if requiresEscaping(ch) =>
          // cuDF has stricter escaping requirements for certain characters
          // within a character class compared to Java or Python regex
          builder.append(s"\\$ch")
        case other =>
          builder.append(other.toRegexString)
      }
    }
    builder.append("]")
    builder.toString()
  }

  private def requiresEscaping(ch: Char): Boolean = {
    // there are likely other cases that we will need to add here but this
    // covers everything we have seen so far during fuzzing
    ch match {
      case '-' =>
        // cuDF requires '-' to be escaped when used as a character within a character
        // to disambiguate from the character range syntax 'a-b'
        true
      case _ =>
        false
    }
  }
}

sealed case class RegexBackref(num: Int, isNew: Boolean = false) extends RegexAST {
  def this(num: Int, isNew: Boolean, position: Int) = {
    this(num, isNew)
    this.position = Some(position)
  }
  override def children(): Seq[RegexAST] = Seq.empty
  override def toRegexString(): String = s"$$$num"
}

sealed case class RegexReplacement(parts: ListBuffer[RegexAST],
    var numCaptureGroups: Int = 0) extends RegexAST {
  def this(parts: ListBuffer[RegexAST], numCaptureGroups: Int, position: Int) = {
    this(parts, numCaptureGroups)
    this.position = Some(position)
  }
  override def children(): Seq[RegexAST] = parts.toSeq
  override def toRegexString: String = parts.map(_.toRegexString).mkString

  def appendBackref(num: Int): Unit = {
    numCaptureGroups += 1
    parts += RegexBackref(num, true)
  }

  def popBackref(): Unit = {
    parts.last match {
      case RegexBackref(_, true) => {
        numCaptureGroups -= 1
        parts.trimEnd(1)
      }
      case _ =>
    }
  }

  def hasBackrefs: Boolean = numCaptureGroups > 0
}

class RegexUnsupportedException(message: String, index: Option[Int])
  extends SQLException {
  override def getMessage: String = {
    index match {
      case Some(i) => s"$message near index $i"
      case _ => message
    }
  }
}<|MERGE_RESOLUTION|>--- conflicted
+++ resolved
@@ -1863,11 +1863,7 @@
   override def toRegexString: String = ch.toString
 }
 
-<<<<<<< HEAD
-sealed case class RegexEscaped(a: Char) extends RegexCharacterClassComponent{
-=======
 sealed case class RegexEscaped(a: Char) extends RegexCharacterClassComponent {
->>>>>>> 599f8cf9
   def this(a: Char, position: Int) = {
     this(a)
     this.position = Some(position)
@@ -1880,13 +1876,8 @@
     end: RegexCharacterClassComponent)
   extends RegexCharacterClassComponent{
   def this(start: RegexCharacterClassComponent,
-<<<<<<< HEAD
-      end: RegexCharacterClassComponent,
-      position: Int) = {
-=======
            end: RegexCharacterClassComponent,
            position: Int) = {
->>>>>>> 599f8cf9
     this(start, end)
     this.position = Some(position)
   }
