--- conflicted
+++ resolved
@@ -22,19 +22,11 @@
     <parent>
         <groupId>com.nvidia</groupId>
         <artifactId>rapids-4-spark-parent</artifactId>
-<<<<<<< HEAD
-        <version>0.2.0</version>
-    </parent>
-    <groupId>com.nvidia</groupId>
-    <artifactId>rapids-4-spark-integration-tests_2.12</artifactId>
-    <version>0.2.0</version>
-=======
         <version>0.3.0-SNAPSHOT</version>
     </parent>
     <groupId>com.nvidia</groupId>
     <artifactId>rapids-4-spark-integration-tests_2.12</artifactId>
     <version>0.3.0-SNAPSHOT</version>
->>>>>>> 703b643d
 
     <properties>
         <spark.test.version>3.0.0</spark.test.version>
