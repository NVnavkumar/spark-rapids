<?xml version="1.0" encoding="UTF-8"?>
<!--
  Copyright (c) 2020-2021, NVIDIA CORPORATION.

  Licensed under the Apache License, Version 2.0 (the "License");
  you may not use this file except in compliance with the License.
  You may obtain a copy of the License at

     http://www.apache.org/licenses/LICENSE-2.0

  Unless required by applicable law or agreed to in writing, software
  distributed under the License is distributed on an "AS IS" BASIS,
  WITHOUT WARRANTIES OR CONDITIONS OF ANY KIND, either express or implied.
  See the License for the specific language governing permissions and
  limitations under the License.
-->
<project xmlns="http://maven.apache.org/POM/4.0.0"
         xmlns:xsi="http://www.w3.org/2001/XMLSchema-instance"
         xsi:schemaLocation="http://maven.apache.org/POM/4.0.0 http://maven.apache.org/xsd/maven-4.0.0.xsd">
    <modelVersion>4.0.0</modelVersion>

    <parent>
        <groupId>com.nvidia</groupId>
        <artifactId>rapids-4-spark-parent</artifactId>
        <version>0.5.0-SNAPSHOT</version>
        <relativePath>../pom.xml</relativePath>
    </parent>
    <groupId>com.nvidia</groupId>
    <artifactId>rapids-4-spark-shims_2.12</artifactId>
    <packaging>pom</packaging>
    <name>RAPIDS Accelerator for Apache Spark SQL Plugin Shims</name>
    <description>The RAPIDS SQL plugin for Apache Spark Shims</description>
    <version>0.5.0-SNAPSHOT</version>

    <profiles>
        <profile>
            <id>databricks301</id>
            <modules>
                <module>spark301db</module>
            </modules>
        </profile>
        <profile>
            <id>snapshot-shims</id>
            <activation>
                <activeByDefault>true</activeByDefault>
            </activation>
            <modules>
<<<<<<< HEAD
                <module>spark311</module>
                <module>spark320</module>
=======
>>>>>>> 7ce2800f
            </modules>
        </profile>
    </profiles>

    <modules>
        <module>spark300</module>
        <module>spark300emr</module>
        <module>spark301emr</module>
        <module>spark301</module>
        <module>spark302</module>
        <module>spark311</module>
        <module>aggregator</module>
    </modules>
    <dependencies>
        <dependency>
            <groupId>com.nvidia</groupId>
            <artifactId>rapids-4-spark-sql_${scala.binary.version}</artifactId>
            <version>${project.version}</version>
            <scope>provided</scope>
        </dependency>
        <dependency>
            <groupId>ai.rapids</groupId>
            <artifactId>cudf</artifactId>
            <classifier>${cuda.version}</classifier>
            <scope>provided</scope>
        </dependency>
        <dependency>
            <groupId>org.scalatest</groupId>
            <artifactId>scalatest_${scala.binary.version}</artifactId>
            <scope>test</scope>
        </dependency>
    </dependencies>
    <build>
        <plugins>
            <plugin>
                <groupId>net.alchim31.maven</groupId>
                <artifactId>scala-maven-plugin</artifactId>
            </plugin>
            <plugin>
                <groupId>org.scalatest</groupId>
                <artifactId>scalatest-maven-plugin</artifactId>
            </plugin>
        </plugins>
    </build>
</project><|MERGE_RESOLUTION|>--- conflicted
+++ resolved
@@ -45,11 +45,7 @@
                 <activeByDefault>true</activeByDefault>
             </activation>
             <modules>
-<<<<<<< HEAD
-                <module>spark311</module>
                 <module>spark320</module>
-=======
->>>>>>> 7ce2800f
             </modules>
         </profile>
     </profiles>
