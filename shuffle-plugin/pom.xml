--- conflicted
+++ resolved
@@ -22,22 +22,14 @@
     <parent>
         <groupId>com.nvidia</groupId>
         <artifactId>rapids-4-spark-parent</artifactId>
-<<<<<<< HEAD
-        <version>0.1.0</version>
-=======
         <version>0.2.0-SNAPSHOT</version>
->>>>>>> 463eafe7
     </parent>
 
     <groupId>com.nvidia</groupId>
     <artifactId>rapids-4-spark-shuffle_2.12</artifactId>
     <name>RAPIDS Accelerator for Apache Spark Shuffle Plugin</name>
     <description>Accelerated shuffle plugin for the RAPIDS plugin for Apache Spark</description>
-<<<<<<< HEAD
-    <version>0.1.0</version>
-=======
     <version>0.2.0-SNAPSHOT</version>
->>>>>>> 463eafe7
 
     <dependencies>
         <dependency>
