---
layout: default
title: Home
nav_order: 1
permalink: /
description: This site serves as a collection of documentation about the RAPIDS accelerator for Apache Spark
---
# Overview
The RAPIDS Accelerator for Apache Spark leverages GPUs to accelerate processing via the
[RAPIDS libraries](http://rapids.ai).

As data scientists shift from using traditional analytics to leveraging AI applications that better model complex market demands, traditional CPU-based processing can no longer keep up without compromising either speed or cost. The growing adoption of AI in analytics has created the need for a new framework to process data quickly and cost efficiently with GPUs.

The RAPIDS Accelerator for Apache Spark combines the power of the <a href="https://github.com/rapidsai/cudf/">RAPIDS cuDF</a> library and the scale of the Spark distributed computing framework.  The RAPIDS Accelerator library also has a built-in accelerated shuffle based on <a href="https://github.com/openucx/ucx/">UCX</a> that can be configured to leverage GPU-to-GPU communication and RDMA capabilities. 
<<<<<<< HEAD
=======

## Performance & Cost Benefits
Rapids Accelerator for Apache Spark reaps the benefit of GPU performance while saving infrastructure costs.
![Perf-cost](/docs/img/perf-cost.png)
*ETL for FannieMae Mortgage Dataset (~200GB) as shown in our [demo](https://databricks.com/session_na20/deep-dive-into-gpu-support-in-apache-spark-3-x). Costs based on Cloud T4 GPU instance market price & V100 GPU price on Databricks Standard edition


## Ease of Use
Run your existing Apache Spark applications with no code change.  Launch Spark with the RAPIDS Accelerator for Apache Spark plugin jar and enable a configuration setting: 

`spark.conf.set('spark.rapids.sql.enabled','true')`

The following is an example of a physical plan with operators running on the GPU: 

![ease-of-use](/docs/img/ease-of-use.png)

Learn more on how to [get started](get-started/getting-started.md).

## A Unified AI framework for ETL + ML/DL 
A single pipeline, from ingest to data preparation to model training
![spark3cluster](/docs/img/spark3cluster.png)

>>>>>>> 463eafe7
<|MERGE_RESOLUTION|>--- conflicted
+++ resolved
@@ -12,8 +12,6 @@
 As data scientists shift from using traditional analytics to leveraging AI applications that better model complex market demands, traditional CPU-based processing can no longer keep up without compromising either speed or cost. The growing adoption of AI in analytics has created the need for a new framework to process data quickly and cost efficiently with GPUs.
 
 The RAPIDS Accelerator for Apache Spark combines the power of the <a href="https://github.com/rapidsai/cudf/">RAPIDS cuDF</a> library and the scale of the Spark distributed computing framework.  The RAPIDS Accelerator library also has a built-in accelerated shuffle based on <a href="https://github.com/openucx/ucx/">UCX</a> that can be configured to leverage GPU-to-GPU communication and RDMA capabilities. 
-<<<<<<< HEAD
-=======
 
 ## Performance & Cost Benefits
 Rapids Accelerator for Apache Spark reaps the benefit of GPU performance while saving infrastructure costs.
@@ -36,4 +34,3 @@
 A single pipeline, from ingest to data preparation to model training
 ![spark3cluster](/docs/img/spark3cluster.png)
 
->>>>>>> 463eafe7
