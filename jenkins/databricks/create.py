# Copyright (c) 2020-2022, NVIDIA CORPORATION.
#
# Licensed under the Apache License, Version 2.0 (the "License");
# you may not use this file except in compliance with the License.
# You may obtain a copy of the License at
#
#     http://www.apache.org/licenses/LICENSE-2.0
#
# Unless required by applicable law or agreed to in writing, software
# distributed under the License is distributed on an "AS IS" BASIS,
# WITHOUT WARRANTIES OR CONDITIONS OF ANY KIND, either express or implied.
# See the License for the specific language governing permissions and
# limitations under the License.
from clusterutils import ClusterUtils
import getopt
import sys

# This scripts create and starts a Databricks cluster and waits for it to be running.
#
# The name parameter is meant to be a unique name used when creating the cluster. Note we
# append the epoch time to the end of it to help prevent collisions.
#
# Returns cluster id to stdout, all other logs default to stderr
#
# User is responsible for removing cluster if a failure or when done with cluster.
def main():
  workspace = 'https://dbc-9ff9942e-a9c4.cloud.databricks.com'
  token = ''
  sshkey = ''
<<<<<<< HEAD
  cluster_name = 'CI-GPU-databricks-22.12.0'
=======
  cluster_name = 'CI-GPU-databricks-23.02.0-SNAPSHOT'
>>>>>>> 60a8fe17
  idletime = 240
  runtime = '7.0.x-gpu-ml-scala2.12'
  num_workers = 1
  worker_type = 'g4dn.xlarge'
  driver_type = 'g4dn.xlarge'
  cloud_provider = 'aws'
  # comma separated init scripts, e.g. dbfs:/foo,dbfs:/bar,...
  init_scripts = ''
  aws_zone='us-west-2c'


  try:
      opts, args = getopt.getopt(sys.argv[1:], 'hw:t:k:n:i:r:o:d:e:s:f:z:',
                                 ['workspace=', 'token=', 'sshkey=', 'clustername=', 'idletime=',
                                     'runtime=', 'workertype=', 'drivertype=', 'numworkers=', 'cloudprovider=', 'initscripts=', 'awszone='])
  except getopt.GetoptError:
      print(
          'create.py -w <workspace> -t <token> -k <sshkey> -n <clustername> -i <idletime> -r <runtime> -o <workernodetype> -d <drivernodetype> -e <numworkers> -s <cloudprovider> -f <initscripts> -z <awszone>')
      sys.exit(2)

  for opt, arg in opts:
      if opt == '-h':
          print(
              'create.py -w <workspace> -t <token> -k <sshkey> -n <clustername> -i <idletime> -r <runtime> -o <workernodetype> -d <drivernodetype> -e <numworkers> -s <cloudprovider> -f <initscripts> -z <awszone>')
          sys.exit()
      elif opt in ('-w', '--workspace'):
          workspace = arg
      elif opt in ('-t', '--token'):
          token = arg
      elif opt in ('-k', '--sshkey'):
          sshkey = arg
      elif opt in ('-n', '--clustername'):
          cluster_name = arg
      elif opt in ('-i', '--idletime'):
          idletime = arg
      elif opt in ('-r', '--runtime'):
          runtime = arg
      elif opt in ('-o', '--workertype'):
          worker_type = arg
      elif opt in ('-d', '--drivertype'):
          driver_type = arg
      elif opt in ('-e', '--numworkers'):
          num_workers = arg
      elif opt in ('-s', '--cloudprovider'):
          cloud_provider = arg
      elif opt in ('-f', '--initscripts'):
          init_scripts = arg
      elif opt in ('-z', '--awszone'):
          aws_zone = arg

  print('-w is ' + workspace, file=sys.stderr)
  print('-k is ' + sshkey, file=sys.stderr)
  print('-n is ' + cluster_name, file=sys.stderr)
  print('-i is ' + str(idletime), file=sys.stderr)
  print('-r is ' + runtime, file=sys.stderr)
  print('-o is ' + worker_type, file=sys.stderr)
  print('-d is ' + driver_type, file=sys.stderr)
  print('-e is ' + str(num_workers), file=sys.stderr)
  print('-s is ' + cloud_provider, file=sys.stderr)
  print('-f is ' + init_scripts, file=sys.stderr)
  print('-z is ' + aws_zone, file=sys.stderr)

  if not sshkey:
      print("You must specify an sshkey!", file=sys.stderr)
      sys.exit(2)

  if not token:
      print("You must specify an token!", file=sys.stderr)
      sys.exit(2)

  templ = ClusterUtils.generate_create_templ(sshkey, cluster_name, runtime, idletime,
          num_workers, driver_type, worker_type, cloud_provider, init_scripts, aws_zone, printLoc=sys.stderr)
  clusterid = ClusterUtils.create_cluster(workspace, templ, token, printLoc=sys.stderr)
  ClusterUtils.wait_for_cluster_start(workspace, clusterid, token, printLoc=sys.stderr)

  # only print the clusterid to stdout so a calling script can get it easily
  print(clusterid, file=sys.stdout)

if __name__ == '__main__':
  main()<|MERGE_RESOLUTION|>--- conflicted
+++ resolved
@@ -27,11 +27,7 @@
   workspace = 'https://dbc-9ff9942e-a9c4.cloud.databricks.com'
   token = ''
   sshkey = ''
-<<<<<<< HEAD
-  cluster_name = 'CI-GPU-databricks-22.12.0'
-=======
   cluster_name = 'CI-GPU-databricks-23.02.0-SNAPSHOT'
->>>>>>> 60a8fe17
   idletime = 240
   runtime = '7.0.x-gpu-ml-scala2.12'
   num_workers = 1
