<?xml version="1.0" encoding="UTF-8"?>
<!--
  Copyright (c) 2020-2021, NVIDIA CORPORATION.

  Licensed under the Apache License, Version 2.0 (the "License");
  you may not use this file except in compliance with the License.
  You may obtain a copy of the License at

     http://www.apache.org/licenses/LICENSE-2.0

  Unless required by applicable law or agreed to in writing, software
  distributed under the License is distributed on an "AS IS" BASIS,
  WITHOUT WARRANTIES OR CONDITIONS OF ANY KIND, either express or implied.
  See the License for the specific language governing permissions and
  limitations under the License.
-->
<project xmlns="http://maven.apache.org/POM/4.0.0"
         xmlns:xsi="http://www.w3.org/2001/XMLSchema-instance"
         xsi:schemaLocation="http://maven.apache.org/POM/4.0.0 http://maven.apache.org/xsd/maven-4.0.0.xsd">
  <modelVersion>4.0.0</modelVersion>

  <parent>
    <groupId>com.nvidia</groupId>
    <artifactId>rapids-4-spark-parent</artifactId>
<<<<<<< HEAD
    <version>0.4.0</version>
=======
    <version>0.4.1-SNAPSHOT</version>
>>>>>>> cd6bd8e2
  </parent>
  <groupId>com.nvidia</groupId>
  <artifactId>rapids-4-spark-udf-examples_2.12</artifactId>
  <name>RAPIDS Accelerator for Apache Spark UDF Examples</name>
  <description>Sample implementations of RAPIDS accelerated
    user defined functions for use with the RAPIDS Accelerator
    for Apache Spark</description>
<<<<<<< HEAD
  <version>0.4.0</version>
=======
  <version>0.4.1-SNAPSHOT</version>
>>>>>>> cd6bd8e2

  <properties>
    <udf.native.build.path>${project.build.directory}/cpp-build</udf.native.build.path>
    <CMAKE_CXX_FLAGS/>
    <GPU_ARCHS>ALL</GPU_ARCHS>
    <CUDA_STATIC_RUNTIME>ON</CUDA_STATIC_RUNTIME>
    <PER_THREAD_DEFAULT_STREAM>ON</PER_THREAD_DEFAULT_STREAM>
    <CUDF_CMAKE_BUILD_DIR>/cudf/cpp/build</CUDF_CMAKE_BUILD_DIR>
  </properties>

  <dependencies>
    <dependency>
      <groupId>ai.rapids</groupId>
      <artifactId>cudf</artifactId>
      <classifier>${cuda.version}</classifier>
    </dependency>
    <dependency>
      <groupId>com.nvidia</groupId>
      <artifactId>rapids-4-spark-sql_${scala.binary.version}</artifactId>
      <version>${project.version}</version>
      <scope>provided</scope>
    </dependency>
    <dependency>
      <groupId>org.apache.spark</groupId>
      <artifactId>spark-hive_${scala.binary.version}</artifactId>
    </dependency>
  </dependencies>

  <build>
    <resources>
      <resource>
        <!-- Include the properties file to provide the build information. -->
        <directory>${project.build.directory}/extra-resources</directory>
        <filtering>true</filtering>
      </resource>
    </resources>
    <plugins>
      <plugin>
        <artifactId>maven-assembly-plugin</artifactId>
        <configuration>
          <descriptorRefs>
            <descriptorRef>jar</descriptorRef>
          </descriptorRefs>
        </configuration>
      </plugin>
      <plugin>
        <groupId>net.alchim31.maven</groupId>
        <artifactId>scala-maven-plugin</artifactId>
      </plugin>
      <plugin>
        <groupId>org.scalastyle</groupId>
        <artifactId>scalastyle-maven-plugin</artifactId>
      </plugin>
      <plugin>
        <groupId>org.apache.rat</groupId>
        <artifactId>apache-rat-plugin</artifactId>
      </plugin>
    </plugins>
  </build>

  <profiles>
    <profile>
      <id>udf-native-examples</id>
      <build>
        <resources>
          <resource>
            <directory>${project.build.directory}/native-deps/</directory>
          </resource>
        </resources>
        <plugins>
          <plugin>
            <artifactId>maven-antrun-plugin</artifactId>
            <executions>
              <execution>
                <id>cmake</id>
                <phase>validate</phase>
                <configuration>
                  <tasks>
                    <mkdir dir="${udf.native.build.path}"/>
                    <exec dir="${udf.native.build.path}"
                          failonerror="true"
                          executable="cmake">
                      <arg value="${basedir}/src/main/cpp"/>
                      <arg value="-DCMAKE_CXX_FLAGS=${CMAKE_CXX_FLAGS}"/>
                      <arg value="-DGPU_ARCHS=${GPU_ARCHS}"/>
                      <arg value="-DCUDA_STATIC_RUNTIME=${CUDA_STATIC_RUNTIME}"/>
                      <arg value="-DPER_THREAD_DEFAULT_STREAM=${PER_THREAD_DEFAULT_STREAM}"/>
                      <arg value="-DCUDF_CMAKE_BUILD_DIR=${CUDF_CMAKE_BUILD_DIR}"/>
                    </exec>
                    <exec dir="${udf.native.build.path}"
                          failonerror="true"
                          executable="make">
                      <arg value="-j"/>
                    </exec>
                  </tasks>
                </configuration>
                <goals>
                  <goal>run</goal>
                </goals>
              </execution>
            </executions>
          </plugin>
          <plugin>
            <artifactId>maven-resources-plugin</artifactId>
            <executions>
              <execution>
                <id>copy-native-libs</id>
                <phase>validate</phase>
                <goals>
                  <goal>copy-resources</goal>
                </goals>
                <configuration>
                  <overwrite>true</overwrite>
                  <outputDirectory>${project.build.directory}/native-deps/${os.arch}/${os.name}</outputDirectory>
                  <resources>
                    <resource>
                      <directory>${udf.native.build.path}</directory>
                      <includes>
                        <include>libudfexamplesjni.so</include>
                      </includes>
                    </resource>
                  </resources>
                </configuration>
              </execution>
            </executions>
          </plugin>
        </plugins>
      </build>
    </profile>
  </profiles>
</project><|MERGE_RESOLUTION|>--- conflicted
+++ resolved
@@ -22,11 +22,7 @@
   <parent>
     <groupId>com.nvidia</groupId>
     <artifactId>rapids-4-spark-parent</artifactId>
-<<<<<<< HEAD
-    <version>0.4.0</version>
-=======
     <version>0.4.1-SNAPSHOT</version>
->>>>>>> cd6bd8e2
   </parent>
   <groupId>com.nvidia</groupId>
   <artifactId>rapids-4-spark-udf-examples_2.12</artifactId>
@@ -34,11 +30,7 @@
   <description>Sample implementations of RAPIDS accelerated
     user defined functions for use with the RAPIDS Accelerator
     for Apache Spark</description>
-<<<<<<< HEAD
-  <version>0.4.0</version>
-=======
   <version>0.4.1-SNAPSHOT</version>
->>>>>>> cd6bd8e2
 
   <properties>
     <udf.native.build.path>${project.build.directory}/cpp-build</udf.native.build.path>
